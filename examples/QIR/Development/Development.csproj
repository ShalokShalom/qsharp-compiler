--- conflicted
+++ resolved
@@ -1,8 +1,4 @@
-<<<<<<< HEAD
-﻿<Project Sdk="Microsoft.Quantum.Sdk/0.16.210426130-alpha">
-=======
 ﻿<Project Sdk="Microsoft.Quantum.Sdk/0.18.2107151063-beta">
->>>>>>> 6f7aeff5
 
   <PropertyGroup>
     <OutputType>Exe</OutputType>
@@ -12,10 +8,6 @@
   </PropertyGroup>
 
   <ItemGroup>
-<<<<<<< HEAD
-    <!-- These packages are included by the Sdk if QIR generation is enabled. -->
-=======
->>>>>>> 6f7aeff5
     <PackageReference Condition="$([MSBuild]::IsOsPlatform('Windows'))"
                       Include="libLLVM.runtime.win-x64" Version="11.0.0"
                       PrivateAssets="All" GeneratePathProperty="true" />
@@ -28,11 +20,8 @@
     <PackageReference Condition="$([MSBuild]::IsOsPlatform('Linux')) And '$(UbuntuVersion)' != '18.04'"
                       Include="libLLVM.runtime.ubuntu.20.04-x64" Version="11.0.0"
                       PrivateAssets="All" GeneratePathProperty="true" />
-<<<<<<< HEAD
-=======
     <PackageReference Include="Microsoft.Quantum.Qir.Runtime" Version="0.18.2107151063-alpha" GeneratePathProperty="true" />
     <PackageReference Include="Microsoft.Quantum.Simulators" Version="0.18.2107151063-beta" GeneratePathProperty="true" />
->>>>>>> 6f7aeff5
   </ItemGroup>
     
   <PropertyGroup>
@@ -44,10 +33,6 @@
   <ItemGroup>
     <UpToDateCheckInput Include="@(None)" />
     <None Include="$(QirOutputPath)**" />
-<<<<<<< HEAD
-    <Compile Remove="Main.cs" />
-=======
->>>>>>> 6f7aeff5
   </ItemGroup>
     
   <ItemGroup>
@@ -70,18 +55,12 @@
   <Target Name="CleanQir" AfterTargets="QSharpClean" DependsOnTargets="Restore">
     <ItemGroup>
       <_QirFilesToClean Include="$(QirOutputPath)**" />
-<<<<<<< HEAD
-=======
       <_QirFilesToClean Include="$(BuildOutputPath)\**" />
->>>>>>> 6f7aeff5
       <None Remove="@(_QirFilesToClean)" />
     </ItemGroup>
     <Delete Files="@(_QirFilesToClean)" />
     <RemoveDir Directories="$(QirOutputPath)" />
-<<<<<<< HEAD
-=======
     <RemoveDir Directories="$(BuildOutputPath)" />
->>>>>>> 6f7aeff5
   </Target>
 
   <Target Name="BeforeQSharpCompile" DependsOnTargets="QSharpClean">
