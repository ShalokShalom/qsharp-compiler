# The Microsoft.Quantum.Sdk NuGet Package #

## Content ##


The NuGet package Microsoft.Quantum.Sdk serves a .NET Core Sdk for developing quantum applications, meaning it acts as [shared SDK Component](https://docs.microsoft.com/en-us/dotnet/core/tools/cli-msbuild-architecture#the-tooling-layers).
It contains the properties and targets that define the compilation process for Q# projects, tools used as part of the build, as well as some project system support for Q# files. It in particular also provides the support for executing a compilation step defined in a package or project reference as part of the compilation process. See [this section](#extending-the-q#-compiler) for more details.

The Sdk includes all \*.qs files within the project directory as well as the Q# standard libraries by default. No additional reference to `Microsoft.Quantum.Standard` is needed. For more details see the [section on defined properties](#defined-project-properties) below.

## Using the Sdk ##

To use the Quantum Sdk simply list the NuGet package as Sdk at the top of your project file:
```
<Project Sdk="Microsoft.Quantum.Sdk/0.11.2006.2118-alpha">
    ...
</Project>
```
See also the [MSBuild documentation](https://docs.microsoft.com/en-us/visualstudio/msbuild/how-to-use-project-sdk?view=vs-2019).

If you would like to build the Microsoft.Quantum.Sdk NuGet package from source, first run the `bootstrap.ps1` script in the root of this repository and then run the `build/pack.ps1` script. You will find the built package in the generated `drops` folder under `nugets`. Simply add the package to your local NuGet folder to start using it.

[comment]: # (TODO: add a section on specifying an execution target)

## Extending the Q# compiler ##

Any project that uses the Quantum Sdk can easily incorporate custom compilation steps into the build process. Syntax tree rewrite steps defined in a package or project reference can be executed as part of the Q# compilation process by marking the package or project as qsc reference:
```
    <ProjectReference Include="MyCustomCompilationStep.csproj" IsQscReference="true"/>
    ...
    <PackageReference Include="MyCustom.QSharp.Compiler.Extensions" Version="1.0.0.0" IsQscReference="true"/>
```
Marking all assets as private by adding a `PrivateAssets="All"` attribute is generally a good practice if the reference is a development only dependency, which is often the case for assemblies that implement rewrite steps.

A custom compilation step is defined by a class that implements the [IRewriteStep interface](https://github.com/microsoft/qsharp-compiler/blob/main/src/QsCompiler/Compiler/PluginInterface.cs). The output assembly of a project reference or any .NET Core library contained in a package reference marked as qsc reference is loaded during compilation and searched for classes implementing the `IRewriteStep` interface. Any such class is instantiated using the default constructor, and the implemented transformation is executed.

[comment]: # (TODO: add a section detailing the IRewriteStep interface, and link it here)

The order in which these steps are executed can be configured by specifying their priority:
```
    <ProjectReference Include="MyCustomCompilationStep.csproj" IsQscReference="true" Priority="2"/>
    ...
    <PackageReference Include="MyCustom.QSharp.Compiler.Extensions" Version="1.0.0.0" IsQscReference="true" Priority="1"/>
```
If no priority is specified, the priority for that reference is set to zero.
Steps defined within packages or projects with higher priority are executed first. If several classes within a certain reference implement the `IRewriteStep` interface, then these steps are executed according to their priority specified as part of the interface. The priority defined for the project or package reference takes precedence, such that the priorities defined by the interface property are not compared across assemblies.

[comment]: # (TODO: describe how to limit included rewrite steps to a particular execution target)

An example for defining custom compilation steps in a referenced .NET Core project can be found [here](https://github.com/microsoft/qsharp-compiler/tree/main/examples).
See the [this section](#packaging) for more detail on how to package a Q# compiler extension to distribute it as a NuGet package.


### Injected C# code ###

It is possible to inject C# code into Q# packages e.g. for integration purposes. By default the Sdk is configured to do just that, see also the section on [defined properties](#defined-project-properties). That code may be generated as part of a custom rewrite step, e.g. if the code generation requires information about the Q# compilation.
The Sdk defines a couple of build targets that can be redefined to run certain tasks before important build stages. These targets do nothing by default and merely serve as handles to easily integrate into the build process.

The following such targets are currently available:

- `BeforeQSharpCompile`:
The target will execute right before the Q# compiler is invoked. All assembly references and the paths to all qsc references will be resolved at that time.

- `BeforeCSharpCompile`:
The target will execute right before the C# compiler is invoked. All Q# compilation steps will have completed at that time, and in particular all rewrite steps will have been executed.

For example, if a qsc reference contains a rewrite step that generates C# code during transformation, that code can be included into the built dll by adding the following target to the project file:

```
  <Target Name="BeforeCSharpCompile">
    <ItemGroup>
      <Compile Include="$(GeneratedFilesOutputPath)**/*.cs" Exclude="@(Compile)" AutoGen="true" />
    </ItemGroup>
  </Target>
```

### <a name="packaging"></a>Distributing Q# compiler extensions as NuGet packages ###

In order to avoid a dependency of the Q# build targets on the Restore target, we require that NuGet packages containing Q# compiler extensions define a property that contains the path to the dll to load. This is done by including a file with MSBuild props in the package, following the instructions [here](https://docs.microsoft.com/en-us/nuget/create-packages/creating-a-package#include-msbuild-props-and-targets-in-a-package).

The content of the file should be similar to the following, with `Package_Name` being replace by the name of your package after replacing dots by underscore, and `Package.Name` should be replaced by the assembly name of your package:

```
<?xml version="1.0" encoding="utf-8"?>
<Project xmlns="http://schemas.microsoft.com/developer/msbuild/2003">

  <PropertyGroup>
    <QscRef_Package_Name>
      $(MSBuildThisFileDirectory)/../lib/netstandard2.1/Package.Name.dll
    </QscRef_Package_Name>
  </PropertyGroup>

</Project>
```
This [example](https://github.com/microsoft/qsharp-compiler/tree/main/examples/CompilerExtensions/ExtensionPackage) provides a template for packaging a Q# compiler extension.

If you develop a NuGet package to extend the Q# compilation process, we recommend to distribute it as a self-contained package to avoid issues due to references that could not be resolved. Each qsc reference is loaded into its own context to avoid issues when several references depend on different versions of the same package.


### Troubleshooting compiler extensions ###

The compiler attempts to load rewrite steps even if these have been compiled against a different compiler version. While we do our best to mitigate issue due to a version mismatch, it is generally recommended to use compiler extensions that are compiled against the same compiler package version as the Sdk version of the project.

When a rewrite steps fails to execute, setting the `QscVerbosity` to "Detailed" or "Diagnostic" will log the encountered exception with stack trace:
```
  <QscVerbosity>Detailed</QscVerbosity>
```
A `FileNotFoundException` will be raised if a compiler extension attempts to load a reference that either could not be found, or could not be loaded for other reasons.
By default, the compiler will search the project output directory for a suitable assembly in case a dependency cannot be found.
If such an exception occurs during a compilation step loaded from a package reference, the issue may be resolved by adding the package containing the missing dll to the project or by copying the missing dll to the output directory.
If such an exception occurs during a compilation step loaded from a project reference, issue may be resolved by defining the property
```
  <CopyLocalLockFileAssemblies>true</CopyLocalLockFileAssemblies>
```
in the project that implements the compilation step.

## Defined project properties ##

The Sdk defines the following properties for each project using it:

<<<<<<< HEAD
- `QsharpLangVersion`:    
=======
- `QSharpLangVersion`:
>>>>>>> b6c6912c
The version of the Q# language specification.

- `QuantumSdkVersion`:   
The NuGet version of the Sdk package.

The following properties can be configured to customize the build:

- `AdditionalQscArguments`:   
May contain additional arguments to pass to the Q# command line compiler. Valid additional arguments are `--emit-dll`, or `--no-warn` followed by any number of integers specifying the warnings to ignore.

<<<<<<< HEAD
- `CsharpGeneration`:   
=======
- `CSharpGeneration`:
>>>>>>> b6c6912c
Specifies whether to generate C# code as part of the compilation process. Setting this property to false may prevent certain interoperability features or integration with other pieces of the Quantum Development Kit.

- `DefaultSimulator`:   
Specifies the simulator to use by default for execution. Valid values are QuantumSimulator, ToffoliSimulator, ResourcesEstimator, or the fully qualified name of a custom simulator.

<<<<<<< HEAD
- `IncludeQsharpCorePackages`:    
=======
- `IncludeQSharpCorePackages`:
>>>>>>> b6c6912c
Specifies whether the packages providing the basic language support for Q# are referenced. This property is set to true by default. If set to false, the Sdk will not reference any Q# libraries.

- `IncludeProviderPackages`:    
Specifies whether the packages for specific hardware providers should be automatically included based on the specified `ExecutionTarget`. This property is set to true by default. If set to false, the Sdk will not automatically reference any provider packages.

- `QscExe`:    
The command to invoke the Q# compiler. The value set by default invokes the Q# compiler that is packaged as tool with the Sdk. The default value can be accessed via the `DefaultQscExe` property.

- `QscVerbosity`:    
Defines the verbosity of the Q# compiler. Recognized values are: Quiet, Minimal, Normal, Detailed, and Diagnostic.

<<<<<<< HEAD
- `PerfDataGeneration`:    
Specifies whether to generate performance analysis data for the compilation. The default value is "true" if `PerfDataOutputPath` is specified and "false" otherwise.

- `PerfDataOutputPath`:    
Directory where the generated performance analysis data will be saved. If no directory is specified and `PerfDataGeneration` is set to "true", it will be set to "$(MSBuildProjectDirectory)/perf".

- `QirGeneration`:    
Specifies whether to generate QIR for the compiled Q# code. The default value is "true" if `QirOutputPath` is specified and "false" otherwise.

- `QirOutputPath`:    
Directory where the generated QIR will be saved. If no directory is specified and `QirGeneration` is set to "true", it will be set to "$(MSBuildProjectDirectory)/qir".

- `QsharpDocsGeneration`:    
Specifies whether to generate yml documentation for the compiled Q# code. The default value is "true" if `QsharpDocsOutputPath` is specified and "false" otherwise.

- `QsharpDocsOutputPath`:    
Directory where the generated documentation will be saved. If no directory is specified and `QsharpDocsGeneration` is set to "true", it will be set to "$(MSBuildProjectDirectory)/docs".

- `QsharpDocsPackageId`:    
Specifies the package ID that should appear in generated documentation. Set to `PackageId` by default, but can be overridden to allow for documenting parts of metapackages.

=======
- `QSharpDocsGeneration`:
Specified whether to generate yml documentation for the compiled Q# code. The default value is "false".

- `QSharpDocsOutputPath`:
Directory where any generated documentation will be saved.

- `QSharpDocsPackageId`: Specifies the package ID that should appear in generated documentation. Set to `PackageId` by default, but can be overriden to allow for documenting parts of metapackages.
>>>>>>> b6c6912c

[comment]: # (TODO: document QscBuildConfigExe, QscBuildConfigOutputPath)

## Defined item groups ##

The following configurable item groups are used by the Sdk:

- `PackageLoadFallbackFolder`:    
Contains the directories where the Q# compiler will look for a suitable dll if a qsc reference or one if its dependencies cannot be found. By default, the project output path is included in this item group.

- `PackageReference`:    
Contains all referenced NuGet packages. Package references for which the `IsQscReference` attribute is set to "true" may extend the Q# compiler and any implemented rewrite steps will be executed as part of the compilation process. See [this section](#extending-the-q#-compiler) for more details.

- `ProjectReference`:    
Contains all referenced projects. Project references for which the `IsQscReference` attribute is set to "true" may extend the Q# compiler and any implemented rewrite steps will be executed as part of the compilation process. See [this section](#extending-the-q#-compiler) for more details.

<<<<<<< HEAD
- `QsharpCompile`:    
=======
- `QSharpCompile`:
>>>>>>> b6c6912c
Contains all Q# source files included in the compilation.

# Sdk Packages #

A NuGet package of type `Sdk` enjoys certain privileges in terms of when and how its content is loaded.
To understand how the content in this package works it is useful to understand how the properties, item groups, and targets defined in the Sdk are combined with those defined by a specific project.
The order of evaluation for properties and item groups is roughly the following:

- Properties defined in \*.props files of the Sdk
- Properties defined or included by the specific project file
- Properties defined in *.targets files of the Sdk
- Item groups defined in *.props files of the Sdk
- Item groups defined or included by the specific project file
- Item groups defined in *.targets files of the Sdk

Similar considerations apply for the definition of targets. MSBuild will overwrite targets if multiple targets with the same name are defined. In that case, the target is replaced in its entirety independent on whether the values for `DependsOn`, `BeforeTarget`, and `AfterTarget` match - i.e. those will be overwritten. However, a target can be "anchored" by the surrounding targets' specifications of their dependencies, see e.g. the defined `BeforeCSharpCompile` target.

## Load context in .NET Core

To avoid issues with conflicting packages, we load each Q# compiler extension into its own context. For more information, see the Core CLR [design docs](https://github.com/dotnet/coreclr/blob/master/Documentation/design-docs/assemblyloadcontext.md).

## Known Issues ##

The following issues and PRs may be of interest when using the Sdk:
> https://github.com/NuGet/Home/issues/8692    
> https://github.com/dotnet/runtime/issues/949    
> https://github.com/NuGet/NuGet.Client/pull/3170    <|MERGE_RESOLUTION|>--- conflicted
+++ resolved
@@ -118,11 +118,7 @@
 
 The Sdk defines the following properties for each project using it:
 
-<<<<<<< HEAD
-- `QsharpLangVersion`:    
-=======
-- `QSharpLangVersion`:
->>>>>>> b6c6912c
+- `QSharpLangVersion`:    
 The version of the Q# language specification.
 
 - `QuantumSdkVersion`:   
@@ -133,21 +129,13 @@
 - `AdditionalQscArguments`:   
 May contain additional arguments to pass to the Q# command line compiler. Valid additional arguments are `--emit-dll`, or `--no-warn` followed by any number of integers specifying the warnings to ignore.
 
-<<<<<<< HEAD
-- `CsharpGeneration`:   
-=======
-- `CSharpGeneration`:
->>>>>>> b6c6912c
+- `CSharpGeneration`:   
 Specifies whether to generate C# code as part of the compilation process. Setting this property to false may prevent certain interoperability features or integration with other pieces of the Quantum Development Kit.
 
 - `DefaultSimulator`:   
 Specifies the simulator to use by default for execution. Valid values are QuantumSimulator, ToffoliSimulator, ResourcesEstimator, or the fully qualified name of a custom simulator.
 
-<<<<<<< HEAD
-- `IncludeQsharpCorePackages`:    
-=======
-- `IncludeQSharpCorePackages`:
->>>>>>> b6c6912c
+- `IncludeQSharpCorePackages`:    
 Specifies whether the packages providing the basic language support for Q# are referenced. This property is set to true by default. If set to false, the Sdk will not reference any Q# libraries.
 
 - `IncludeProviderPackages`:    
@@ -159,7 +147,6 @@
 - `QscVerbosity`:    
 Defines the verbosity of the Q# compiler. Recognized values are: Quiet, Minimal, Normal, Detailed, and Diagnostic.
 
-<<<<<<< HEAD
 - `PerfDataGeneration`:    
 Specifies whether to generate performance analysis data for the compilation. The default value is "true" if `PerfDataOutputPath` is specified and "false" otherwise.
 
@@ -172,24 +159,15 @@
 - `QirOutputPath`:    
 Directory where the generated QIR will be saved. If no directory is specified and `QirGeneration` is set to "true", it will be set to "$(MSBuildProjectDirectory)/qir".
 
-- `QsharpDocsGeneration`:    
-Specifies whether to generate yml documentation for the compiled Q# code. The default value is "true" if `QsharpDocsOutputPath` is specified and "false" otherwise.
-
-- `QsharpDocsOutputPath`:    
-Directory where the generated documentation will be saved. If no directory is specified and `QsharpDocsGeneration` is set to "true", it will be set to "$(MSBuildProjectDirectory)/docs".
-
-- `QsharpDocsPackageId`:    
+- `QSharpDocsGeneration`:    
+Specifies whether to generate yml documentation for the compiled Q# code. The default value is "true" if `QSharpDocsOutputPath` is specified and "false" otherwise.
+
+- `QSharpDocsOutputPath`:    
+Directory where the generated documentation will be saved. If no directory is specified and `QSharpDocsGeneration` is set to "true", it will be set to "$(MSBuildProjectDirectory)/docs".
+
+- `QSharpDocsPackageId`:    
 Specifies the package ID that should appear in generated documentation. Set to `PackageId` by default, but can be overridden to allow for documenting parts of metapackages.
 
-=======
-- `QSharpDocsGeneration`:
-Specified whether to generate yml documentation for the compiled Q# code. The default value is "false".
-
-- `QSharpDocsOutputPath`:
-Directory where any generated documentation will be saved.
-
-- `QSharpDocsPackageId`: Specifies the package ID that should appear in generated documentation. Set to `PackageId` by default, but can be overriden to allow for documenting parts of metapackages.
->>>>>>> b6c6912c
 
 [comment]: # (TODO: document QscBuildConfigExe, QscBuildConfigOutputPath)
 
@@ -206,11 +184,7 @@
 - `ProjectReference`:    
 Contains all referenced projects. Project references for which the `IsQscReference` attribute is set to "true" may extend the Q# compiler and any implemented rewrite steps will be executed as part of the compilation process. See [this section](#extending-the-q#-compiler) for more details.
 
-<<<<<<< HEAD
-- `QsharpCompile`:    
-=======
-- `QSharpCompile`:
->>>>>>> b6c6912c
+- `QSharpCompile`:    
 Contains all Q# source files included in the compilation.
 
 # Sdk Packages #
