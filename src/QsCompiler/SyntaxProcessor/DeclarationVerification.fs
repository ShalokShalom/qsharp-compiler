﻿// Copyright (c) Microsoft Corporation. All rights reserved.
// Licensed under the MIT License.

[<System.Runtime.CompilerServices.Extension>]
module Microsoft.Quantum.QsCompiler.SyntaxProcessing.Declarations

open System
open System.Collections.Immutable
open System.Linq
open System.Runtime.CompilerServices
open Microsoft.Quantum.QsCompiler
open Microsoft.Quantum.QsCompiler.DataTypes
open Microsoft.Quantum.QsCompiler.Diagnostics
open Microsoft.Quantum.QsCompiler.SyntaxExtensions
open Microsoft.Quantum.QsCompiler.SyntaxProcessing.VerificationTools
open Microsoft.Quantum.QsCompiler.SyntaxTokens
open Microsoft.Quantum.QsCompiler.SyntaxTree


// some convenient utils to call from C# on fragments

/// If the given symbol is a simple symbol, returns its name.
/// If the given symbol is invalid, returns the given fallback onInvalid.
/// Returns null otherwise.
[<Extension>]
let public AsDeclarationName sym onInvalid =
    match sym with
    | Symbol name -> name
    | InvalidSymbol -> onInvalid
    | _ -> null

let private NameOnly onInvalid arg =
    (arg |> QsNullable<_>.Map (fun (sym, _) -> AsDeclarationName sym.Symbol onInvalid)).ValueOr null

/// If the given fragment kind is a namespace declaration,
/// returns a tuple with the namespace symbol and null (to make the signature of this routine compatible with the remaining ones) as Value.
/// Returns Null otherwise.
[<Extension>]
let public DeclaredNamespace this : QsNullable<QsSymbol * obj> =
    match this with
    | NamespaceDeclaration sym -> (sym, null) |> Value
    | _ -> Null

/// If the given fragment kind is a namespace declaration,
/// returns the name of the namespace as string.
/// Returns the given fallback onInvalid if the name of the namespace is invalid.
/// Returns null otherwise.
[<Extension>]
let public DeclaredNamespaceName this onInvalid =
    this |> DeclaredNamespace |> NameOnly onInvalid

/// If the given fragment kind is an open directive,
/// returns a tuple with the symbol of the opened namespace and the defined short name (if any) as Value.
/// Returns Null otherwise.
[<Extension>]
let public OpenedNamespace this : QsNullable<QsSymbol * QsNullable<QsSymbol>> =
    match this with
    | OpenDirective (nsName, alias) -> (nsName, alias) |> Value
    | _ -> Null

/// If the given fragment kind is an open directive,
/// returns the name of the opened namespace as string.
/// Returns the given fallback onInvalid if the name of the namespace to open is invalid.
/// Returns null otherwise.
[<Extension>]
let public OpenedNamespaceName this onInvalid =
    this |> OpenedNamespace |> NameOnly onInvalid

/// If the given fragment kind is a type declaration,
/// returns the symbol for the type as well as the declared underlying type and modifiers as Value.
/// Returns Null otherwise.
[<Extension>]
let public DeclaredType this =
    match this with
    | TypeDefinition typeDef -> Value(typeDef.Name, typeDef)
    | _ -> Null

/// If the given fragment kind is a type declaration,
/// returns the name of the declared type as string.
/// Returns the given fallback onInvalid if the name of the declared type is invalid.
/// Returns null otherwise.
[<Extension>]
let public DeclaredTypeName this onInvalid =
    this |> DeclaredType |> NameOnly onInvalid

/// If the given fragment kind is a callable declaration,
/// returns the symbol for the callable as well as its declared kind, signature and modifiers as Value.
/// Returns Null otherwise.
[<Extension>]
let public DeclaredCallable this =
    match this with
    | FunctionDeclaration callable -> Value(callable.Name, (QsCallableKind.Function, callable))
    | OperationDeclaration callable -> Value(callable.Name, (QsCallableKind.Operation, callable))
    | _ -> Null

/// If the given fragment kind is a callable declaration,
/// returns the name of the declared callable as string.
/// Returns the given fallback onInvalid if the name of the declared callable is invalid.
/// Returns null otherwise.
[<Extension>]
let public DeclaredCallableName this onInvalid =
    this |> DeclaredCallable |> NameOnly onInvalid

/// If the given fragment kind is a specialization declaration,
/// returns its kind and generator as well as its type specializations as Value.
/// Returns Null otherwise.
/// The type specializations are given as either an Value containing an immutable array of Q# types,
/// or as Null, if no type specializations have been declared.
[<Extension>]
let public DeclaredSpecialization
    this
    : QsNullable<(QsSpecializationKind * QsSpecializationGenerator) * QsNullable<ImmutableArray<QsType>>> =
    match this with
    | BodyDeclaration gen -> ((QsBody, gen), Null) |> Value
    | AdjointDeclaration gen -> ((QsAdjoint, gen), Null) |> Value
    | ControlledDeclaration gen -> ((QsControlled, gen), Null) |> Value
    | ControlledAdjointDeclaration gen -> ((QsControlledAdjoint, gen), Null) |> Value
    | _ -> Null


// some utils for building the syntax tree

/// Returns true if the given symbol kind either corresponds to omitted symbols
/// or denotes an invalid symbol (up to arity-1 tuple wrapping).
let rec private isOmitted =
    function
    | SymbolTuple syms when syms.Length = 1 -> isOmitted syms.[0].Symbol
    | InvalidSymbol
    | OmittedSymbols -> true
    | _ -> false

/// Verifies whether the given Q# symbol indeed consists solely of omitted symbols,
/// and returns an array with suitable diagnostics if this is not the case.
/// If the given symbol consists of an empty symbol tuple, raises a DeprecatedArgumentForFunctorGenerator warning.
let private verifyIsOmittedOrUnit mismatchErr (arg: QsSymbol) =
    match arg.Symbol with
    | sym when sym |> isOmitted -> [||]
    | SymbolTuple syms when syms.Length = 0 ->
        [|
            arg.RangeOrDefault
            |> QsCompilerDiagnostic.Warning(WarningCode.DeprecatedArgumentForFunctorGenerator, [])
        |]
    | _ -> [| arg.RangeOrDefault |> QsCompilerDiagnostic.Error mismatchErr |]

/// Returns the name and the range of the symbol as Some,
/// if the given symbol kind either corresponds to an unqualified symbol
/// or denotes an invalid symbol (up to arity-1 tuple wrapping).
/// Returns None otherwise.
let rec private unqualifiedSymbol (qsSym: QsSymbol) =
    match qsSym.Symbol with
    | SymbolTuple syms when syms.Length = 1 -> unqualifiedSymbol syms.[0]
    | InvalidSymbol -> Some(InvalidName, qsSym.Range)
    | Symbol name -> Some(ValidName name, qsSym.Range)
    | _ -> None

/// Returns the name and the range of the symbol and a DeprecatedArgumentForFunctorGenerator if necessary,
/// if the given symbol kind either corresponds to a tuple of
/// either an unqualified or an invalid symbol and either omitted symbols or an invalid symbol,
/// or denotes an invalid symbol (up to arity-1 tuple wrapping).
/// Returns and InvalidName and the range of the symbol otherwise, as well as an array with suitable diagnostics.
let rec private singleAdditionalArg mismatchErr (qsSym: QsSymbol) =
    let singleAndOmitted =
        function
        | InvalidSymbol -> Some(InvalidName, qsSym.Range)
        | SymbolTuple syms when syms.Length = 2 && syms.[1].Symbol |> isOmitted -> syms.[0] |> unqualifiedSymbol
        | _ -> None

    let nameAndRange withDeprecatedWarning =
        function
        | Some name when not withDeprecatedWarning -> name, [||]
        | Some name ->
            name,
            [|
                qsSym.RangeOrDefault
                |> QsCompilerDiagnostic.Warning(WarningCode.DeprecatedArgumentForFunctorGenerator, [])
            |]
        | None -> (InvalidName, qsSym.Range), [| qsSym.RangeOrDefault |> QsCompilerDiagnostic.Error mismatchErr |]

    match qsSym.Symbol with
    | SymbolTuple syms when syms.Length = 1 -> singleAdditionalArg mismatchErr syms.[0]
    | Symbol _ -> qsSym |> unqualifiedSymbol |> nameAndRange true
    | sym -> sym |> singleAndOmitted |> nameAndRange false


let private StripRangeInfo = StripPositionInfo.Default.Namespaces.OnArgumentTuple

/// Given the declared argument tuple of a callable, and the declared symbol tuple for the corresponding body specialization,
/// verifies that the symbol tuple indeed has the expected shape for that specialization.
/// Returns the argument tuple for the specialization (to make the signature of this routine compatible with the remaining ones),
/// as well as an array of diagnostics.
[<Extension>]
let public BuildArgumentBody (this: QsTuple<LocalVariableDeclaration<QsLocalSymbol>>) (arg: QsSymbol) =
    this |> StripRangeInfo, arg |> verifyIsOmittedOrUnit (ErrorCode.BodyGenArgMismatch, [])

/// Given the declared argument tuple of a callable, and the declared symbol tuple for the corresponding ajoint specialization,
/// verifies that the symbol tuple indeed has the expected shape for that specialization.
/// Returns the argument tuple for the specialization (to make the signature of this routine compatible with the remaining ones),
/// as well as an array of diagnostics.
[<Extension>]
let public BuildArgumentAdjoint (this: QsTuple<LocalVariableDeclaration<QsLocalSymbol>>) (arg: QsSymbol) =
    this |> StripRangeInfo, arg |> verifyIsOmittedOrUnit (ErrorCode.AdjointGenArgMismatch, [])

/// Given the declared argument tuple of a callable, and the declared symbol tuple for the corresponding controlled specialization,
/// verifies that the symbol tuple indeed has the expected shape for that specialization.
/// Returns the argument tuple for the specialization, as well as an array of diagnostics.
[<Extension>]
let public BuildArgumentControlled (this: QsTuple<LocalVariableDeclaration<QsLocalSymbol>>) (arg: QsSymbol, pos) =
    let ctrlQs, diagnostics = arg |> singleAdditionalArg (ErrorCode.ControlledGenArgMismatch, [])
    SyntaxGenerator.WithControlQubits this pos ctrlQs |> StripRangeInfo, diagnostics

/// Given the declared argument tuple of a callable, and the declared symbol tuple for the corresponding controlled adjoint specialization,
/// verifies that the symbol tuple indeed has the expected shape for that specialization.
/// Returns the argument tuple for the specialization, as well as an array of diagnostics.
[<Extension>]
let public BuildArgumentControlledAdjoint
    (this: QsTuple<LocalVariableDeclaration<QsLocalSymbol>>)
    (arg: QsSymbol, pos)
    =
    let ctrlQs, diagnostics = arg |> singleAdditionalArg (ErrorCode.ControlledAdjointGenArgMismatch, [])
    SyntaxGenerator.WithControlQubits this pos ctrlQs |> StripRangeInfo, diagnostics


// some utils related to providing information on declared arguments

/// Given an immutable array with local variable declarations returns an immutable array containing only the declarations with a valid name.
[<Extension>]
let public ValidDeclarations (this: ImmutableArray<LocalVariableDeclaration<QsLocalSymbol>>) =
    SyntaxGenerator.ValidDeclarations this

/// For each contained declaration in the given LocalDeclarations object,
/// applies the given function to its position offset and builds a new declaration with the position offset set to the returned value.
/// Returns the built declarations as LocalDeclarations object.
[<Extension>]
let public WithAbsolutePosition (this: LocalDeclarations) (updatePosition: Func<QsNullable<Position>, Position>) =
    LocalDeclarations.New(
        this
            .Variables
<<<<<<< HEAD
            .Select(Func<_, _>
                        (fun (d: LocalVariableDeclaration<_>) ->
                            { d with Position = updatePosition.Invoke d.Position |> Value }))
=======
            .Select(
                Func<_, _>
                    (fun (d: LocalVariableDeclaration<_>) ->
                        { d with Position = updatePosition.Invoke d.Position |> Value })
            )
>>>>>>> 6f7aeff5
            .ToImmutableArray()
    )<|MERGE_RESOLUTION|>--- conflicted
+++ resolved
@@ -235,16 +235,10 @@
     LocalDeclarations.New(
         this
             .Variables
-<<<<<<< HEAD
-            .Select(Func<_, _>
-                        (fun (d: LocalVariableDeclaration<_>) ->
-                            { d with Position = updatePosition.Invoke d.Position |> Value }))
-=======
             .Select(
                 Func<_, _>
                     (fun (d: LocalVariableDeclaration<_>) ->
                         { d with Position = updatePosition.Invoke d.Position |> Value })
             )
->>>>>>> 6f7aeff5
             .ToImmutableArray()
     )