--- conflicted
+++ resolved
@@ -117,12 +117,8 @@
             | _ -> None)
             QubitArray
     | ExprKind.Identifier (LocalVariable name, _) when
-<<<<<<< HEAD
-        expr.ResolvedType.Resolution = TypeKind.Qubit && cc.distinctNames.Contains name ->
-=======
         expr.ResolvedType.Resolution = TypeKind.Qubit && cc.distinctNames.Contains name
         ->
->>>>>>> 6f7aeff5
         let newQubits, i = ensureMatchingIndex cc.qubits
         Some({ cc with qubits = newQubits }, Qubit i)
     | _ when mightContainQubit expr.ResolvedType.Resolution -> None
