--- conflicted
+++ resolved
@@ -481,13 +481,8 @@
                 |> List.choose (
                     fst
                     >> function
-<<<<<<< HEAD
-                    | ValidName name -> Some name
-                    | InvalidName -> None
-=======
                         | ValidName name -> Some name
                         | InvalidName -> None
->>>>>>> 6f7aeff5
                 )
 
             resolveType (validTpNames.ToImmutableArray())
