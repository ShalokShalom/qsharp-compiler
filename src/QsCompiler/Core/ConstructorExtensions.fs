﻿// Copyright (c) Microsoft Corporation. All rights reserved.
// Licensed under the MIT License.

module Microsoft.Quantum.QsCompiler.SyntaxExtensions

open System.Collections.Generic
open System.Collections.ObjectModel
open System.Collections.Immutable
open System.Linq
open Microsoft.Quantum.QsCompiler.SyntaxTokens
open Microsoft.Quantum.QsCompiler.SyntaxTree


type QsQualifiedName with
    static member New (nsName, cName) = {
        Namespace = nsName
        Name = cName
    }

type UserDefinedType with
    static member New (nsName, tName, range) = {
        Namespace = nsName
        Name = tName
        Range = range
    }

type QsTypeParameter with
    static member New (origin, tName, range) = {
        Origin = origin
        TypeName = tName
        Range = range
    }

type QsLocation with
    static member New (pos, range) = {
        Offset = pos
        Range = range
    }

type InferredExpressionInformation with
    static member New (isMutable, quantumDep) = {
        IsMutable = isMutable
        HasLocalQuantumDependency = quantumDep
    }

type LocalVariableDeclaration<'Name> with
    static member New isMutable ((pos, range), vName : 'Name, t, hasLocalQuantumDependency) = {
        VariableName = vName
        Type = t
        InferredInformation = InferredExpressionInformation.New (isMutable, hasLocalQuantumDependency)
        Position = pos
        Range = range
    }

type LocalDeclarations with
    static member New (variables : IEnumerable<_>) = {
        Variables = variables.ToImmutableArray()
    }

    static member Concat this other =
        LocalDeclarations.New (this.Variables.Concat other.Variables)

    member this.AsVariableLookup () =
        let localVars = this.Variables |> Seq.map (fun decl -> decl.VariableName, decl)
        new ReadOnlyDictionary<_,_>(localVars.ToDictionary(fst, snd))

type InferredCallableInformation with
    /// the default values are intrinsic: false, selfAdj: false
    static member New (?intrinsic, ?selfAdj) = {
        IsIntrinsic = defaultArg intrinsic false
        IsSelfAdjoint = defaultArg selfAdj false
    }

type CallableInformation with
    static member New (characteristics, inferredInfo) = {
        Characteristics = characteristics
        InferredInformation = inferredInfo
    }

type TypedExpression with
    /// Builds and returns a TypedExpression with the given properties.
    /// The UnresolvedType of the given expression is set to the given expression type, and
    /// the ResolvedType is set to the type constructed by resolving it using ResolveTypeParameters and the given look-up.
    static member New (expr, typeParamResolutions : ImmutableDictionary<_,_>, exType, exInfo, range) = {
        Expression = expr
<<<<<<< HEAD
        TypeArguments = typeParamResolutions |> TypedExpression.AsTypeArguments
=======
        TypeArguments = TypedExpression.AsTypeArguments typeParamResolutions
>>>>>>> b7cbbe66
        ResolvedType = ResolvedType.ResolveTypeParameters typeParamResolutions exType
        InferredInformation = exInfo
        Range = range
    }

type QsBinding<'T> with
    static member New kind (lhs, rhs) = {
        Kind = kind
        Lhs = lhs
        Rhs = rhs
    }

type QsValueUpdate with
    static member New (lhs, rhs) = {
        Lhs = lhs
        Rhs = rhs
    }

type QsComments with
    static member New (before : IEnumerable<_>, after : IEnumerable<_>) = {
        OpeningComments = before.ToImmutableArray()
        ClosingComments = after.ToImmutableArray()
    }

type QsScope with
    static member New (statements : IEnumerable<_>, parentSymbols) = {
        Statements = statements.ToImmutableArray()
        KnownSymbols = parentSymbols
    }

type QsPositionedBlock with
    static member New comments location block = {
        Body = block
        Location = location
        Comments = comments
    }

type QsConditionalStatement with
    static member New (blocks : IEnumerable<_>, defaultBlock) = {
        ConditionalBlocks = blocks.ToImmutableArray()
        Default = defaultBlock
    }

type QsForStatement with
    static member New (loopVar, iterable, body) = {
        LoopItem = loopVar
        IterationValues = iterable
        Body = body
    }

type QsWhileStatement with
    static member New (condition, body) = {
        Condition = condition
        Body = body
    }

type QsRepeatStatement with
    static member New (repeatBlock, successCondition, fixupBlock) = {
        RepeatBlock = repeatBlock
        SuccessCondition = successCondition
        FixupBlock = fixupBlock
    }

type QsConjugation with
    static member New (outer, inner) = {
        OuterTransformation = outer
        InnerTransformation = inner
    }

type QsQubitScope with
    static member New kind ((lhs,rhs), body) = {
        Kind = kind
        Binding = QsBinding<QsInitializer>.New QsBindingKind.ImmutableBinding (lhs, rhs)
        Body = body
    }

type QsStatement with
    static member New comments location (kind, symbolDecl) = {
        Statement = kind
        SymbolDeclarations = symbolDecl
        Location = location
        Comments = comments
    }

type ResolvedSignature with
    static member New ((argType, returnType), info, typeParams : IEnumerable<_>) = {
        TypeParameters = typeParams.ToImmutableArray()
        ArgumentType = argType
        ReturnType = returnType
        Information = info
    }

type QsSpecialization with
    static member New kind (source, location) (parent, attributes, typeArgs, signature, implementation, documentation, comments) = {
        Kind = kind
        Parent = parent
        Attributes = attributes
        SourceFile = source
        Location = location
        TypeArguments = typeArgs
        Signature = signature
        Implementation = implementation
        Documentation = documentation
        Comments = comments
    }
    static member NewBody = QsSpecialization.New QsBody
    static member NewAdjoint = QsSpecialization.New QsAdjoint
    static member NewControlled = QsSpecialization.New QsControlled
    static member NewControlledAdjoint = QsSpecialization.New QsControlledAdjoint

type QsCallable with
    static member New kind (source, location) (name, attributes, modifiers, argTuple, signature, specializations : IEnumerable<_>, documentation, comments) = {
        Kind = kind
        FullName = name
        Attributes = attributes
        Modifiers = modifiers
        SourceFile = source
        Location = location
        Signature = signature
        Specializations = specializations.ToImmutableArray()
        ArgumentTuple = argTuple
        Documentation = documentation
        Comments = comments
    }
    static member NewFunction = QsCallable.New QsCallableKind.Function
    static member NewOperation = QsCallable.New QsCallableKind.Operation
    static member NewTypeConstructor = QsCallable.New QsCallableKind.TypeConstructor

type QsCustomType with
    static member New (source, location) (name, attributes, modifiers, items, underlyingType, documentation, comments) = {
        FullName = name
        Attributes = attributes
        Modifiers = modifiers
        SourceFile = source
        Location = location
        Type = underlyingType
        TypeItems = items
        Documentation = documentation
        Comments = comments
    }

type QsDeclarationAttribute with
    static member New (typeId, arg, pos, comments) = {
        TypeId = typeId
        Argument = arg
        Offset = pos
        Comments = comments
    }

type QsNamespaceElement with
    static member NewOperation loc = QsCallable.NewOperation loc >> QsCallable
    static member NewFunction loc = QsCallable.NewFunction loc >> QsCallable
    static member NewType loc = QsCustomType.New loc >> QsCustomType

type QsNamespace with
    static member New (name, elements : IEnumerable<_>, documentation) = {
        Name = name
        Elements = elements.ToImmutableArray()
        Documentation = documentation
    }

type QsCompilation with
    static member New (namespaces, entryPoints) = {
        Namespaces = namespaces
        EntryPoints = entryPoints
    }
<|MERGE_RESOLUTION|>--- conflicted
+++ resolved
@@ -83,11 +83,7 @@
     /// the ResolvedType is set to the type constructed by resolving it using ResolveTypeParameters and the given look-up.
     static member New (expr, typeParamResolutions : ImmutableDictionary<_,_>, exType, exInfo, range) = {
         Expression = expr
-<<<<<<< HEAD
-        TypeArguments = typeParamResolutions |> TypedExpression.AsTypeArguments
-=======
         TypeArguments = TypedExpression.AsTypeArguments typeParamResolutions
->>>>>>> b7cbbe66
         ResolvedType = ResolvedType.ResolveTypeParameters typeParamResolutions exType
         InferredInformation = exInfo
         Range = range
