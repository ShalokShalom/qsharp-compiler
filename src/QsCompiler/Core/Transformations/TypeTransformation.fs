--- conflicted
+++ resolved
@@ -5,10 +5,7 @@
 
 #nowarn "44" // TypeParameter.Range and UserDefinedType.Range are deprecated.
 
-<<<<<<< HEAD
-=======
 open System
->>>>>>> 00521443
 open System.Collections.Immutable
 
 open Microsoft.Quantum.QsCompiler.DataTypes
@@ -133,16 +130,7 @@
         if not options.Enable then
             t
         else
-<<<<<<< HEAD
-            let range =
-                match t.Range with
-                | Annotated range -> Value range |> this.OnRangeInformation |> QsNullable<_>.Map Annotated
-                | Inferred range -> Value range |> this.OnRangeInformation |> QsNullable<_>.Map Inferred
-                | TypeRange.Generated -> Null
-                |> QsNullable.defaultValue TypeRange.Generated
-=======
             let range = this.OnTypeRange t.Range
->>>>>>> 00521443
 
             let transformed =
                 match t.Resolution with
