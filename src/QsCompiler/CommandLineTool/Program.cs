﻿// Copyright (c) Microsoft Corporation.
// Licensed under the MIT License.

using System;
using System.Linq;
using CommandLine;
using Microsoft.Quantum.QsCompiler.Diagnostics;
using Microsoft.VisualStudio.LanguageServer.Protocol;

namespace Microsoft.Quantum.QsCompiler.CommandLineCompiler
{
    public static class ReturnCode
    {
        /// <summary>
        /// Return code indicating that the invoked command to the Q# command line compiler succeeded.
        /// </summary>
        public const int Success = 0;

        /// <summary>
        /// Return code indicating that the command to the Q# command line compiler was invoked with invalid arguments.
        /// </summary>
        public const int InvalidArguments = -1;

        /// <summary>
        /// Return code indicating that some of the files given to the Q# command line compiler could not be loaded.
        /// </summary>
        public const int UnresolvedFiles = -2;

        /// <summary>
        /// Return code indicating that the compilation using the Q# command line compiler failed due to in build errors.
        /// </summary>
        public const int CompilationErrors = -3;

        /// <summary>
        /// Return code indicating that generating the necessary functor support for the built compilation failed.
        /// </summary>
        public const int FunctorGenerationErrors = -4;

        /// <summary>
        /// Return code indicating that pre-evaluating the built compilation if possible failed.
        /// </summary>
        public const int PreevaluationErrors = -5;

        /// <summary>
        /// Return code indicating that generating a binary file with the content of the built compilation failed.
        /// </summary>
        public const int BinaryGenerationErrors = -6;

        /// <summary>
        /// Return code indicating that generating a dll containing the compiled binary failed.
        /// </summary>
        public const int DllGenerationErrors = -7;

        /// <summary>
        /// Return code indicating that generating formatted Q# code based on the built compilation failed.
        /// </summary>
        public const int CodeGenerationErrors = -8;

        /// <summary>
        /// Return code indicating that generating documentation for the built compilation failed.
        /// </summary>
        public const int DocGenerationErrors = -9;

        /// <summary>
        /// Return code indicating that invoking the specified compiler plugin(s) failed.
        /// </summary>
        public const int PluginExecutionErrors = -10;

        /// <summary>
        /// Return code indicating that executing a target-specific compilation step failed.
        /// </summary>
        public const int TARGETING_ERRORS = -11;

        /// <summary>
        /// Return code indicating that monomorphizing the compilation failed.
        /// </summary>
        public const int MONOMORPHIZATION_ERRORS = -12;

        /// <summary>
        /// Return code indicating that generating QIR for the built compilation failed.
        /// </summary>
        public const int QIR_GENERATION_ERRORS = -13;

        /// <summary>
        /// Return code indicating that an unexpected exception was thrown when executing the invoked command to the Q# command line compiler.
        /// </summary>
        public const int UnexpectedError = -1000;

        public static int Status(CompilationLoader loaded) =>
<<<<<<< HEAD
            loaded.SourceFileLoading == CompilationLoader.Status.Failed ? UNRESOLVED_FILES :
            loaded.ReferenceLoading == CompilationLoader.Status.Failed ? UNRESOLVED_FILES :
            loaded.Validation == CompilationLoader.Status.Failed ? COMPILATION_ERRORS :
            loaded.FunctorSupport == CompilationLoader.Status.Failed ? FUNCTOR_GENERATION_ERRORS :
            loaded.PreEvaluation == CompilationLoader.Status.Failed ? PREEVALUATION_ERRORS :
            loaded.AllLoadedRewriteSteps == CompilationLoader.Status.Failed ? PLUGIN_EXECUTION_ERRORS :
            loaded.Monomorphization == CompilationLoader.Status.Failed ? MONOMORPHIZATION_ERRORS :
            loaded.TargetSpecificReplacements == CompilationLoader.Status.Failed ? TARGETING_ERRORS :
            loaded.TargetSpecificCompilation == CompilationLoader.Status.Failed ? TARGETING_ERRORS :
            loaded.TargetInstructionInference == CompilationLoader.Status.Failed ? TARGETING_ERRORS :
            loaded.QirGeneration == CompilationLoader.Status.Failed ? QIR_GENERATION_ERRORS :
            loaded.Documentation == CompilationLoader.Status.Failed ? DOC_GENERATION_ERRORS :
            loaded.BinaryFormat == CompilationLoader.Status.Failed ? BINARY_GENERATION_ERRORS :
            loaded.DllGeneration == CompilationLoader.Status.Failed ? DLL_GENERATION_ERRORS :
            loaded.Success ? SUCCESS : UNEXPECTED_ERROR;
=======
            loaded.SourceFileLoading == CompilationLoader.Status.Failed ? UnresolvedFiles :
            loaded.ReferenceLoading == CompilationLoader.Status.Failed ? UnresolvedFiles :
            loaded.Validation == CompilationLoader.Status.Failed ? CompilationErrors :
            loaded.FunctorSupport == CompilationLoader.Status.Failed ? FunctorGenerationErrors :
            loaded.PreEvaluation == CompilationLoader.Status.Failed ? PreevaluationErrors :
            loaded.Documentation == CompilationLoader.Status.Failed ? DocGenerationErrors :
            loaded.BinaryFormat == CompilationLoader.Status.Failed ? BinaryGenerationErrors :
            loaded.DllGeneration == CompilationLoader.Status.Failed ? DllGenerationErrors :
            loaded.AllLoadedRewriteSteps == CompilationLoader.Status.Failed ? PluginExecutionErrors :
            loaded.Success ? Success : UnexpectedError;
>>>>>>> b6c6912c
    }

    public static class Program
    {
        private static int Run<T>(Func<T, ConsoleLogger, int> compile, T options)
            where T : Options
        {
            var logger = options.GetLogger();
            try
            {
                CompilationLoader.LoadAssembly = path =>
                    LoadContext.LoadAssembly(path, options.PackageLoadFallbackFolders?.ToArray());

                var result = compile(options, logger);
                logger.ReportSummary(result);
                return result;
            }
            catch (Exception ex)
            {
                logger.Verbosity = DiagnosticSeverity.Hint;
                logger.Log(ErrorCode.UnexpectedCommandLineCompilerException, Enumerable.Empty<string>());
                logger.Log(ex);
                return ReturnCode.UnexpectedError;
            }
        }

        public static int Main(string[] args) =>
            Parser.Default
                .ParseArguments<BuildCompilation.BuildOptions, DiagnoseCompilation.DiagnoseOptions, FormatCompilation.FormatOptions>(args)
                .MapResult(
                    (BuildCompilation.BuildOptions opts) => Run((c, o) => BuildCompilation.Run(c, o), opts),
                    (DiagnoseCompilation.DiagnoseOptions opts) => Run((c, o) => DiagnoseCompilation.Run(c, o), opts),
                    (FormatCompilation.FormatOptions opts) => Run((c, o) => FormatCompilation.Run(c, o), opts),
                    errs => ReturnCode.InvalidArguments);
    }
}<|MERGE_RESOLUTION|>--- conflicted
+++ resolved
@@ -69,17 +69,17 @@
         /// <summary>
         /// Return code indicating that executing a target-specific compilation step failed.
         /// </summary>
-        public const int TARGETING_ERRORS = -11;
+        public const int TargetingErrors = -11;
 
         /// <summary>
         /// Return code indicating that monomorphizing the compilation failed.
         /// </summary>
-        public const int MONOMORPHIZATION_ERRORS = -12;
+        public const int MonomorphizationErrors = -12;
 
         /// <summary>
         /// Return code indicating that generating QIR for the built compilation failed.
         /// </summary>
-        public const int QIR_GENERATION_ERRORS = -13;
+        public const int QirGenerationErrors = -13;
 
         /// <summary>
         /// Return code indicating that an unexpected exception was thrown when executing the invoked command to the Q# command line compiler.
@@ -87,34 +87,21 @@
         public const int UnexpectedError = -1000;
 
         public static int Status(CompilationLoader loaded) =>
-<<<<<<< HEAD
-            loaded.SourceFileLoading == CompilationLoader.Status.Failed ? UNRESOLVED_FILES :
-            loaded.ReferenceLoading == CompilationLoader.Status.Failed ? UNRESOLVED_FILES :
-            loaded.Validation == CompilationLoader.Status.Failed ? COMPILATION_ERRORS :
-            loaded.FunctorSupport == CompilationLoader.Status.Failed ? FUNCTOR_GENERATION_ERRORS :
-            loaded.PreEvaluation == CompilationLoader.Status.Failed ? PREEVALUATION_ERRORS :
-            loaded.AllLoadedRewriteSteps == CompilationLoader.Status.Failed ? PLUGIN_EXECUTION_ERRORS :
-            loaded.Monomorphization == CompilationLoader.Status.Failed ? MONOMORPHIZATION_ERRORS :
-            loaded.TargetSpecificReplacements == CompilationLoader.Status.Failed ? TARGETING_ERRORS :
-            loaded.TargetSpecificCompilation == CompilationLoader.Status.Failed ? TARGETING_ERRORS :
-            loaded.TargetInstructionInference == CompilationLoader.Status.Failed ? TARGETING_ERRORS :
-            loaded.QirGeneration == CompilationLoader.Status.Failed ? QIR_GENERATION_ERRORS :
-            loaded.Documentation == CompilationLoader.Status.Failed ? DOC_GENERATION_ERRORS :
-            loaded.BinaryFormat == CompilationLoader.Status.Failed ? BINARY_GENERATION_ERRORS :
-            loaded.DllGeneration == CompilationLoader.Status.Failed ? DLL_GENERATION_ERRORS :
-            loaded.Success ? SUCCESS : UNEXPECTED_ERROR;
-=======
             loaded.SourceFileLoading == CompilationLoader.Status.Failed ? UnresolvedFiles :
             loaded.ReferenceLoading == CompilationLoader.Status.Failed ? UnresolvedFiles :
             loaded.Validation == CompilationLoader.Status.Failed ? CompilationErrors :
             loaded.FunctorSupport == CompilationLoader.Status.Failed ? FunctorGenerationErrors :
             loaded.PreEvaluation == CompilationLoader.Status.Failed ? PreevaluationErrors :
+            loaded.AllLoadedRewriteSteps == CompilationLoader.Status.Failed ? PluginExecutionErrors :
+            loaded.Monomorphization == CompilationLoader.Status.Failed ? MonomorphizationErrors :
+            loaded.TargetSpecificReplacements == CompilationLoader.Status.Failed ? TargetingErrors :
+            loaded.TargetSpecificCompilation == CompilationLoader.Status.Failed ? TargetingErrors :
+            loaded.TargetInstructionInference == CompilationLoader.Status.Failed ? TargetingErrors :
+            loaded.QirGeneration == CompilationLoader.Status.Failed ? QirGenerationErrors :
             loaded.Documentation == CompilationLoader.Status.Failed ? DocGenerationErrors :
             loaded.BinaryFormat == CompilationLoader.Status.Failed ? BinaryGenerationErrors :
             loaded.DllGeneration == CompilationLoader.Status.Failed ? DllGenerationErrors :
-            loaded.AllLoadedRewriteSteps == CompilationLoader.Status.Failed ? PluginExecutionErrors :
             loaded.Success ? Success : UnexpectedError;
->>>>>>> b6c6912c
     }
 
     public static class Program
