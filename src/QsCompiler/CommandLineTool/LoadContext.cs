--- conflicted
+++ resolved
@@ -20,19 +20,12 @@
     /// </summary>
     public class LoadContext : AssemblyLoadContext
     {
-<<<<<<< HEAD
-        internal static HashSet<string> ManagedDllPaths = new HashSet<string>();
-        internal static HashSet<string> UnmanagedDllPaths = new HashSet<string>();
-
-        public readonly string PathToParentAssembly;
-=======
         internal static HashSet<string> ManagedDllPaths { get; private set; } = new HashSet<string>();
 
         internal static HashSet<string> UnmanagedDllPaths { get; private set; } = new HashSet<string>();
 
         public string PathToParentAssembly { get; }
 
->>>>>>> 6f7aeff5
         private readonly AssemblyDependencyResolver resolver;
         private readonly HashSet<string> fallbackPaths;
 
@@ -224,18 +217,12 @@
             {
                 context.AddToPath(fallbackPaths);
             }
-<<<<<<< HEAD
-=======
-
->>>>>>> 6f7aeff5
+
             foreach (var preload in UnmanagedDllPaths)
             {
                 context.LoadUnmanagedDllFromPath(preload);
             }
-<<<<<<< HEAD
-=======
-
->>>>>>> 6f7aeff5
+
             foreach (var preload in ManagedDllPaths)
             {
                 context.LoadFromAssemblyPath(preload);
