--- conflicted
+++ resolved
@@ -14,11 +14,7 @@
     /// </summary>
     internal class Monomorphization : IRewriteStep
     {
-<<<<<<< HEAD
-        private readonly bool keepIntrinsics;
-=======
         private readonly bool keepAllIntrinsics;
->>>>>>> b6c6912c
 
         public string Name => "Monomorphization";
 
@@ -34,11 +30,6 @@
 
         public bool ImplementsPostconditionVerification => true;
 
-<<<<<<< HEAD
-        public Monomorphization(bool keepAllIntrinsics = true)
-        {
-            this.keepIntrinsics = keepAllIntrinsics;
-=======
         /// <summary>
         /// Constructor for the Monomorphization Rewrite Step.
         /// </summary>
@@ -46,7 +37,6 @@
         public Monomorphization(bool keepAllIntrinsics = true)
         {
             this.keepAllIntrinsics = keepAllIntrinsics;
->>>>>>> b6c6912c
             this.AssemblyConstants = new Dictionary<string, string?>();
         }
 
@@ -54,11 +44,7 @@
 
         public bool Transformation(QsCompilation compilation, out QsCompilation transformed)
         {
-<<<<<<< HEAD
-            transformed = Monomorphize.Apply(compilation, keepAllIntrinsics: this.keepIntrinsics);
-=======
             transformed = Monomorphize.Apply(compilation, this.keepAllIntrinsics);
->>>>>>> b6c6912c
             return true;
         }
 
