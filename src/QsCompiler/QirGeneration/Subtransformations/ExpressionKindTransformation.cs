﻿// Copyright (c) Microsoft Corporation.
// Licensed under the MIT License.

using System;
using System.Collections.Generic;
using System.Collections.Immutable;
using System.Linq;
using System.Numerics;
using Microsoft.Quantum.QIR;
using Microsoft.Quantum.QIR.Emission;
using Microsoft.Quantum.QsCompiler.DataTypes;
using Microsoft.Quantum.QsCompiler.SyntaxTokens;
using Microsoft.Quantum.QsCompiler.SyntaxTree;
using Microsoft.Quantum.QsCompiler.Transformations.Core;
using Ubiquity.NET.Llvm.Instructions;
using Ubiquity.NET.Llvm.Types;
using Ubiquity.NET.Llvm.Values;

namespace Microsoft.Quantum.QsCompiler.QIR
{
    using ResolvedExpressionKind = QsExpressionKind<TypedExpression, Identifier, ResolvedType>;
    using ResolvedTypeKind = QsTypeKind<ResolvedType, UserDefinedType, QsTypeParameter, CallableInformation>;

    internal class QirExpressionKindTransformation : ExpressionKindTransformation<GenerationContext>
    {
        /* inner classes */

        private abstract class PartialApplicationArgument
        {
            protected GenerationContext SharedState { get; }

            public PartialApplicationArgument(GenerationContext sharedState)
            {
                this.SharedState = sharedState;
            }

            public abstract IValue BuildItem(TupleValue capture, IValue parArgs);
        }

        private class InnerCapture : PartialApplicationArgument
        {
            public int CaptureIndex { get; }

            public InnerCapture(GenerationContext sharedState, int captureIndex)
            : base(sharedState)
            {
                this.CaptureIndex = captureIndex;
            }

            /// <summary>
            /// The given capture is expected to be fully typed.
            /// The parArgs parameter is unused.
            /// </summary>
            public override IValue BuildItem(TupleValue capture, IValue parArgs) =>
                capture.GetTupleElement(this.CaptureIndex);
        }

        private class InnerArg : PartialApplicationArgument
        {
            public ITypeRef ItemType { get; }

            public int ArgIndex { get; }

            public InnerArg(GenerationContext sharedState, ITypeRef itemType, int argIndex)
            : base(sharedState)
            {
                this.ItemType = itemType;
                this.ArgIndex = argIndex;
            }

            /// <summary>
            /// The given parameter parArgs is expected to contain an argument to a partial application, and is expected to be fully typed.
            /// The given capture is unused.
            /// </summary>
            public override IValue BuildItem(TupleValue capture, IValue paArgs) =>

                // parArgs.NativeType == this.ItemType may occur if we have an item of user defined type (represented as a tuple)
                (paArgs is TupleValue paArgsTuple) && paArgsTuple.StructType.CreatePointerType() != this.ItemType
                    ? paArgsTuple.GetTupleElement(this.ArgIndex)
                    : paArgs;
        }

        private class InnerTuple : PartialApplicationArgument
        {
            public ResolvedType TupleType { get; }

            public ImmutableArray<PartialApplicationArgument> Items { get; }

            public InnerTuple(GenerationContext sharedState, ResolvedType tupleType, IEnumerable<PartialApplicationArgument> items)
            : base(sharedState)
            {
                this.TupleType = tupleType;
                this.Items = items?.ToImmutableArray() ?? ImmutableArray<PartialApplicationArgument>.Empty;
            }

            /// <summary>
            /// The given capture is expected to be fully typed.
            /// The given parameter parArgs is expected to contain an argument to a partial application, and is expected to be fully typed.
            /// </summary>
            /// <returns>A fully typed tuple that combines the captured values as well as the arguments to the partial application</returns>
            public override IValue BuildItem(TupleValue capture, IValue parArgs)
            {
                var items = this.Items.Select(item => item.BuildItem(capture, parArgs)).ToArray();
                var tuple = this.SharedState.Values.CreateTuple(items);
                return tuple;
            }
        }

        /* constructors */

        public QirExpressionKindTransformation(SyntaxTreeTransformation<GenerationContext> parentTransformation)
            : base(parentTransformation)
        {
        }

        public QirExpressionKindTransformation(GenerationContext sharedState)
            : base(sharedState)
        {
        }

        public QirExpressionKindTransformation(SyntaxTreeTransformation<GenerationContext> parentTransformation, TransformationOptions options)
            : base(parentTransformation, options)
        {
        }

        public QirExpressionKindTransformation(GenerationContext sharedState, TransformationOptions options)
            : base(sharedState, options)
        {
        }

        /* static methods */

        /// <returns>
        /// True if the expression is self-evaluating and
        /// doesn't require encapsulating into its own block if it should only be evaluated conditionally.
        /// </returns>
        private static bool ExpressionIsSelfEvaluating(TypedExpression ex) =>
            ex.Expression.IsIdentifier || ex.Expression.IsBoolLiteral || ex.Expression.IsDoubleLiteral
                || ex.Expression.IsIntLiteral || ex.Expression.IsPauliLiteral || ex.Expression.IsRangeLiteral
                || ex.Expression.IsResultLiteral || ex.Expression.IsUnitValue;

        /// <summary>
        /// Determines the location of the item with the given name within the tuple of type items.
        /// The returned list contains the index of the item starting from the outermost tuple
        /// as well as the type of the subtuple or item at that location.
        /// </summary>
        /// <param name="name">The name if the item to find the location for in the tuple of type items</param>
        /// <param name="typeItems">The tuple defining the items of a custom type</param>
        /// <param name="itemLocation">The location of the item with the given name within the item tuple</param>
        /// <returns>Returns true if the item was found and false otherwise</returns>
        private static bool FindNamedItem(string name, QsTuple<QsTypeItem> typeItems, out List<int> itemLocation)
        {
            bool FindNamedItem(QsTuple<QsTypeItem> items, List<int> location)
            {
                switch (items)
                {
                    case QsTuple<QsTypeItem>.QsTupleItem leaf:
                        if ((leaf.Item is QsTypeItem.Named n) && (n.Item.VariableName == name))
                        {
                            return true;
                        }

                        break;
                    case QsTuple<QsTypeItem>.QsTuple list:
                        for (int i = 0; i < list.Item.Length; i++)
                        {
                            if (FindNamedItem(list.Item[i], location))
                            {
                                location.Add(i);
                                return true;
                            }
                        }

                        break;
                }

                return false;
            }

            itemLocation = new List<int>();
            var found = FindNamedItem(typeItems, itemLocation);
            itemLocation.Reverse();
            return found;
        }

        /// <summary>
        /// Evaluates the copy-and-update expression defined by the given left-hand side, the item access and the right-hand side
        /// within the given context.
        /// If updateItemAliasCount is set to true, decreases the alias count of the items that are updated by 1 and
        /// increases the alias count for the new items.
        /// If unreferenceOriginal original is set to true, then the original value is effectively unreferenced by omitting to
        /// to increase the reference counts for items that are not updated, and decreasing the reference counts for items that
        /// are replaced.
        /// </summary>
        /// <param name="sharedState">The context within which to evaluate the expression</param>
        /// <param name="copyAndUpdate">
        /// Tuple containing the original value which should be copied and updated,
        /// an alias expression indicating the item(s) to update,
        /// and the new value(s) for the item(s) to update.
        /// </param>
        internal static ResolvedExpressionKind CopyAndUpdate(
            GenerationContext sharedState,
            (IValue, TypedExpression, TypedExpression) copyAndUpdate,
            bool updateItemAliasCount = false,
            bool unreferenceOriginal = false)
        {
            var (originalValue, accEx, updated) = copyAndUpdate;
            void StoreElement(PointerValue pointer, IValue value, Value wasCopied, bool shallow = false)
            {
                // To better understand the logic in this function, consider the following example for an array of arrays
                // (the same logic applies to tuples/udts):
                //
                //     function TestRefCounts(cond : Bool) : Unit {
                //         mutable ops = new Int[][5];
                //         if cond {
                //             set ops w /= 0 <- new Int[3];
                //         }
                //     }
                //
                // The first line gets translated into first creating and then populating the Int[][].
                // After creation and populating, the array and all its items have ref count 1.
                // Then that array is assigned to the mutable variable. Upon assignement to a mutable variable,
                // we increase the ref count of array and all its items by 1, meaning the array and all its items
                // having ref count 2, and an alias count 1. An example for why the ref count needs to be increased
                // recursively for assignments to mutable variables can be found further blow, marked with (*).
                //
                // Continuing into the if-branch, we create a new array that has ref count 1.
                // Upon assigning it to item 0 in the array, its alias count and ref count are increased.
                // At the same time, the alias count and ref count of the old item are decreased.
                // The ops array and all its items now have an alias count 1 and a ref count 2.
                // The alias count of the old item is now 0, and its ref count is 1.
                //
                // Now we exit the conditional scope. When we exit that scope, the array value created inside the if-branch goes out of scope.
                // Its ref count is hence decreased by 1. Upon exiting the function, we decrease the alias count and the ref count of ops
                // and all its items by 1, since the mutable ops variable goes out of scope.
                // The alias count of ops and all its items is then 0, and the ref count of all items except item 0 is 1,
                // while the ref count of item 0 is 0.
                //
                // Here is where things go wrong unless we insert an adjustment depending on whether the array was copied or not;
                // we also release the initially created array (variable % 0), which is correct, since the value goes out of scope.
                // However, the original item at index 0 is no longer accessible by getting the 0 - element pointer of % 0 -
                // instead of getting the old item that still has a ref count 1 that needs to be set to 0,
                // we get the new item that has a ref count 0 already.
                // Now why is it relevant whether the ops array has been copied inside the if-branch or not?
                // Suppose after the first line there is another variable defined that is bound to ops,
                // such that the if-branch actually does create the copy. In that case when we exit TestRefCounts,
                // accessing the item at index 0 of % 0 indeed still accesses the old item, and everything works fine.
                //
                // We hence inject an additional ref count increase for the new item and ref count decrease for the old item
                // when an array item is modified in place. The additional count change has to be exactly 1 as long as we ensure
                // that unless the alias count for the array forces the copy, the old array item cannot be unreferenced more than once.

                // (*) To understand why the ref count needs to be increased recursively for assignments to mutable variables
                // think of the case where the array assigned to the mutable variable has been passed in as an argument:
                //
                //    function TestRefCounts(cond : Bool, arr: Int[][]) : Unit {
                //        mutable ops = arr;
                //        if (cond)
                //        {
                //            set ops w /= 0 <- new Int[3];
                //        }
                //        // do something
                //    }
                //
                // Suppose that argument arr initially has ref count 1 and is "owned" by the calling function.
                // Then if we kept the ref count at 1, and updated an item in ops, the old item's ref count would drop to 0, releasing it.
                // Hence (assuming we can't know which items will be updated), we increase both the alias and the ref count
                // when assigning to mutable variables for the array and all its item.
                if (updateItemAliasCount)
                {
                    sharedState.ScopeMgr.IncreaseAliasCount(value, shallow);
                    sharedState.ScopeMgr.DecreaseAliasCount(pointer, shallow);
                }

                if (ScopeManager.RequiresReferenceCount(value.LlvmType) && !unreferenceOriginal)
                {
                    var contBlock = sharedState.AddBlockAfterCurrent("condContinue");
                    var falseBlock = sharedState.AddBlockAfterCurrent("condFalse");

                    sharedState.CurrentBuilder.Branch(wasCopied, contBlock, falseBlock);
                    sharedState.SetCurrentBlock(falseBlock);

                    sharedState.StartBranch(); // needed for the caching of length to work properly
                    sharedState.ScopeMgr.OpenScope();
                    sharedState.ScopeMgr.IncreaseReferenceCount(value, shallow);
                    sharedState.ScopeMgr.DecreaseReferenceCount(pointer, shallow);
                    sharedState.ScopeMgr.CloseScope(false);
                    sharedState.EndBranch();

                    sharedState.CurrentBuilder.Branch(contBlock);
                    sharedState.SetCurrentBlock(contBlock);
                }

                pointer.StoreValue(value);
            }

            IValue CopyAndUpdateArray(ArrayValue originalArray)
            {
                // Since we keep track of alias counts for arrays we always ask the runtime to create a shallow copy
                // if needed. The runtime function ArrayCopy creates a new value with reference count 1 if the current
                // alias count is larger than 0, and otherwise merely increases the reference count of the array by 1.
                var createShallowCopy = sharedState.GetOrCreateRuntimeFunction(RuntimeLibrary.ArrayCopy);
                var forceCopy = sharedState.Context.CreateConstant(false);
                var copy = sharedState.CurrentBuilder.Call(createShallowCopy, originalArray.OpaquePointer, forceCopy);
                var array = sharedState.Values.FromArray(copy, originalArray.QSharpElementType);
                var wasCopied = sharedState.CurrentBuilder.Compare(IntPredicate.NotEqual, originalArray.OpaquePointer, array.OpaquePointer);
                sharedState.ScopeMgr.RegisterValue(array);

                void UpdateElement(Func<Value, IValue> getNewItemForIndex, Value index)
                {
                    var elementPtr = array.GetArrayElementPointer(index);
                    if (unreferenceOriginal)
                    {
                        sharedState.ScopeMgr.DecreaseReferenceCount(elementPtr);
                    }

                    var newElement = getNewItemForIndex(index);
                    StoreElement(elementPtr, newElement, wasCopied);
                }

                if (accEx.ResolvedType.Resolution.IsInt)
                {
                    // do not increase the ref count here - we will increase the ref count of all new items at the end
                    IValue newItemValue = sharedState.EvaluateSubexpression(updated);
                    var index = sharedState.EvaluateSubexpression(accEx);
                    UpdateElement(_ => newItemValue, index.Value);
                }
                else if (accEx.ResolvedType.Resolution.IsRange)
                {
                    // do not increase the ref count here - we will increase the ref count of all new items at the end
                    var newItemValue = (ArrayValue)sharedState.EvaluateSubexpression(updated);
                    var (getStart, getStep, getEnd) = sharedState.Functions.RangeItems(accEx);
                    sharedState.IterateThroughRange(getStart(), getStep(), getEnd(), index => UpdateElement(newItemValue.GetArrayElement, index));
                    sharedState.ScopeMgr.DecreaseReferenceCount(newItemValue, shallow: true); // the items get unreferenced with the value of the copy-and-update expression
                }
                else
                {
                    throw new InvalidOperationException("invalid item name in named item access");
                }

                // In order to accurately reflect which items are still in use and thus need to remain allocated,
                // reference counts always need to be modified recursively. However, while the reference count for
                // the value returned by ArrayCopy is set to 1 or increased by 1, it is not possible for the runtime
                // to increase the reference count of the contained items due to lacking type information.
                // In the same way that we increase the reference count when we populate an array, we hence need to
                // manually (recursively) increase the reference counts for all items.
                if (!unreferenceOriginal)
                {
                    sharedState.ScopeMgr.IncreaseReferenceCount(array);
                    sharedState.ScopeMgr.DecreaseReferenceCount(array, shallow: true);
                }
                else
                {
                    // We effectively decrease the reference count for the unmodified array items by not increasing it
                    // to reflect their use in the copy, and we have manually decreased the reference count for the updated item(s).
                    // What's left to do is to unreference the original array itself.
                    sharedState.ScopeMgr.DecreaseReferenceCount(originalArray, shallow: true);
                }

                return array;
            }

            IValue CopyAndUpdateUdt(TupleValue originalValue)
            {
                (Value, TupleValue) GetTupleCopy(TupleValue original)
                {
                    // Since we keep track of alias counts for tuples we always ask the runtime to create a shallow copy
                    // if needed. The runtime function TupleCopy creates a new value with reference count 1 if the current
                    // alias count is larger than 0, and otherwise merely increases the reference count of the tuple by 1.
                    var createShallowCopy = sharedState.GetOrCreateRuntimeFunction(RuntimeLibrary.TupleCopy);
                    var forceCopy = sharedState.Context.CreateConstant(false);
                    var copy = sharedState.CurrentBuilder.Call(createShallowCopy, original.OpaquePointer, forceCopy);
                    var tuple = original.TypeName == null
                        ? sharedState.Values.FromTuple(copy, original.ElementTypes)
                        : sharedState.Values.FromCustomType(copy, new UserDefinedType(original.TypeName.Namespace, original.TypeName.Name, QsNullable<DataTypes.Range>.Null));
                    var wasCopied = sharedState.CurrentBuilder.Compare(IntPredicate.NotEqual, original.OpaquePointer, tuple.OpaquePointer);
                    return (wasCopied, tuple);
                }

                var (wasCopied, value) = GetTupleCopy(originalValue);
                sharedState.ScopeMgr.RegisterValue(value);

                var udtName = originalValue.TypeName;
                if (udtName == null || !sharedState.TryGetCustomType(udtName, out QsCustomType? udtDecl))
                {
                    throw new InvalidOperationException("Q# declaration for type not found");
                }
                else if (accEx.Expression is ResolvedExpressionKind.Identifier id
                    && id.Item1 is Identifier.LocalVariable name
                    && FindNamedItem(name.Item, udtDecl.TypeItems, out var location))
                {
                    var copies = new Stack<TupleValue>();
                    copies.Push(value);

                    for (int depth = 0; depth < location.Count; depth++)
                    {
                        var itemPointer = copies.Peek().GetTupleElementPointer(location[depth]);
                        if (depth == location.Count - 1)
                        {
                            var newItemValue = sharedState.EvaluateSubexpression(updated);
                            StoreElement(itemPointer, newItemValue, wasCopied);
                        }
                        else
                        {
                            // We load the original item at that location (which is an inner tuple),
                            // and replace it with a copy of it (if a copy is needed),
                            // such that we can then proceed to modify that copy (the next inner tuple).
                            var originalItem = (TupleValue)itemPointer.LoadValue();
                            var copyReturn = GetTupleCopy(originalItem);
                            copies.Push(copyReturn.Item2);
                            StoreElement(itemPointer, copies.Peek(), copyReturn.Item1, shallow: true);
                        }
                    }

                    // In order to accurately reflect which items are still in use and thus need to remain allocated,
                    // reference counts always need to be modified recursively. However, while the reference count for
                    // the value returned by TupleCopy is set to 1 or increased by 1, it is not possible for the runtime
                    // to increase the reference count of the contained items due to lacking type information.
                    // In the same way that we increase the reference count when we populate a tuple, we hence need to
                    // manually (recursively) increase the reference counts for all items.
                    sharedState.ScopeMgr.IncreaseReferenceCount(value);
                    while (copies.TryPop(out var copy))
                    {
                        sharedState.ScopeMgr.DecreaseReferenceCount(copy, shallow: true);
                    }

                    // We need to be careful to not unreference the old value before we have properly populated and
                    // referenced all items in the new value.
                    if (unreferenceOriginal)
                    {
                        sharedState.ScopeMgr.DecreaseReferenceCount(originalValue);
                    }

                    return value;
                }
                else
                {
                    throw new InvalidOperationException("invalid item name in named item access");
                }
            }

            IValue value;
            if (originalValue is ArrayValue originalArray)
            {
                value = CopyAndUpdateArray(originalArray);
            }
            else if (originalValue is TupleValue originalTuple && originalTuple.TypeName != null)
            {
                value = CopyAndUpdateUdt(originalTuple);
            }
            else
            {
                throw new NotSupportedException("invalid type for copy-and-update expression");
            }

            sharedState.ValueStack.Push(value);
            return ResolvedExpressionKind.InvalidExpr;
        }

        /// <summary>
        /// Creates a string literal that contains the given values as interpolation arguments.
        /// The given string is expected to consist of text interspaced with integer constants between curly brackets,
        /// e.g. "Hello, {0}!". The content between non-escaped curly brackets is parsed as integer,
        /// and replaced with the string representation of the interpolation argument at that index.
        /// Registers the built string with the scope manager.
        /// </summary>
        internal static IValue CreateStringLiteral(GenerationContext sharedState, string str, params IValue[] interpolArgs)
        {
            static (int, int, int) FindNextExpression(string s, int start)
            {
                while (true)
                {
                    var i = s.IndexOf('{', start);
                    if (i == -1)
                    {
                        return (-1, s.Length, -1);
                    }

                    // if the number of backslashes before the '{' is even, then the '{' is not escapted
                    else if (((i - start) - s.Substring(start, i - start).TrimEnd('\\').Length) % 2 == 0)
                    {
                        var j = s.IndexOf('}', i + 1);
                        if (j == -1)
                        {
                            throw new FormatException("Missing } in interpolated string");
                        }

                        var n = int.Parse(s[(i + 1)..j]);
                        return (i, j + 1, n);
                    }

                    start = i + 1;
                }
            }

            IValue CreateStringValue(Value str) =>
                sharedState.Values.From(str, ResolvedType.New(ResolvedTypeKind.String));

            // Creates a string value that needs to be queued for unreferencing.
            Value CreateConstantString(string s)
            {
                // Deal with escape sequences: \{, \\, \n, \r, \t, \". This is not an efficient
                // way to do this, but it's simple and clear, and strings are uncommon in Q#.
                var cleanStr = s.Replace("\\{", "{").Replace("\\\\", "\\").Replace("\\n", "\n")
                    .Replace("\\r", "\r").Replace("\\t", "\t").Replace("\\\"", "\"");

                Value? constantArray = null;
                if (cleanStr.Length > 0)
                {
                    var constantString = sharedState.Context.CreateConstantString(cleanStr, true);
                    var globalConstant = sharedState.Module.AddGlobal(
                        constantString.NativeType, true, Linkage.Internal, constantString);
                    constantArray = sharedState.CurrentBuilder.GetElementPtr(
                        sharedState.Context.Int8Type.CreateArrayType((uint)cleanStr.Length + 1), // +1 because zero terminated
                        globalConstant,
                        new[] { sharedState.Context.CreateConstant(0) });
                }

                var zeroLengthString = constantArray == null
                    ? sharedState.Types.DataArrayPointer.GetNullValue()
                    : sharedState.CurrentBuilder.BitCast(
                        constantArray,
                        sharedState.Types.DataArrayPointer);

                var createString = sharedState.GetOrCreateRuntimeFunction(RuntimeLibrary.StringCreate);
                return sharedState.CurrentBuilder.Call(createString, zeroLengthString);
            }

            // Creates a new string with reference count 1 that needs to be queued for unreferencing
            // and contains the concatenation of both values. Both arguments are unreferenced.
            Value DoAppend(Value? curr, Value next, bool unreferenceNext = true)
            {
                var refCountUpdate = sharedState.GetOrCreateRuntimeFunction(RuntimeLibrary.StringUpdateReferenceCount);
                var plusOne = sharedState.Context.CreateConstant(1);
                var minusOne = sharedState.Context.CreateConstant(-1);

                if (curr == null)
                {
                    if (!unreferenceNext)
                    {
                        // Since we return next instead of a new string,
                        // we need to increase the reference count of next unless unreferenceNext is true.
                        sharedState.CurrentBuilder.Call(refCountUpdate, next, plusOne);
                    }

                    return next;
                }

                // The runtime function StringConcatenate creates a new value with reference count 1.
                var concatenate = sharedState.GetOrCreateRuntimeFunction(RuntimeLibrary.StringConcatenate);
                var app = sharedState.CurrentBuilder.Call(concatenate, curr, next);
                sharedState.CurrentBuilder.Call(refCountUpdate, curr, minusOne);
                if (unreferenceNext)
                {
                    sharedState.CurrentBuilder.Call(refCountUpdate, next, minusOne);
                }

                return app;
            }

            // Creates a string value that needs to be queued for unreferencing.
            Value ExpressionToString(IValue evaluated)
            {
                void UpdateStringRefCount(Value str, int change)
                {
                    var addReference = sharedState.GetOrCreateRuntimeFunction(RuntimeLibrary.StringUpdateReferenceCount);
                    var countChange = sharedState.Context.CreateConstant(change);
                    sharedState.CurrentBuilder.Call(addReference, str, countChange);
                }

                // Creates a string value that needs to be queued for unreferencing.
                Value SimpleToString(string rtFuncName)
                {
                    var createString = sharedState.GetOrCreateRuntimeFunction(rtFuncName);
                    return sharedState.CurrentBuilder.Call(createString, evaluated.Value);
                }

                // Creates a string value that needs to be queued for unreferencing.
                Value TupleToString(TupleValue tuple)
                {
                    var str = CreateConstantString($"{tuple.TypeName}(");
                    var tupleElements = tuple.GetTupleElements();
                    Value? comma = null;

                    for (var idx = 0; idx < tupleElements.Length; ++idx)
                    {
                        if (idx > 0)
                        {
                            comma ??= CreateConstantString(", ");
                            str = DoAppend(str, comma!, unreferenceNext: false);
                        }

                        str = DoAppend(str, ExpressionToString(tupleElements[idx]));
                    }

                    str = DoAppend(str, CreateConstantString(")"), unreferenceNext: true);
                    if (comma != null)
                    {
                        UpdateStringRefCount(comma, -1);
                    }

                    return str;
                }

                // Creates a string value that needs to be queued for unreferencing.
                Value ArrayToString(ArrayValue array)
                {
                    Value comma = CreateConstantString(", ");
                    var openParens = CreateConstantString("[");
                    UpdateStringRefCount(openParens, 1); // added to avoid dangling pointer in comparison inside loop
                    var outputStr = sharedState.IterateThroughArray(array, openParens, (item, str) =>
                    {
                        var cond = sharedState.CurrentBuilder.Compare(IntPredicate.NotEqual, str!, openParens);
                        var updatedStr = sharedState.ConditionalEvaluation(
                            cond,
                            onCondTrue: () => CreateStringValue(DoAppend(str!, comma, unreferenceNext: false)),
                            defaultValueForCondFalse: CreateStringValue(str!),
                            increaseReferenceCount: false);
                        return DoAppend(updatedStr, ExpressionToString(item));
                    });

                    outputStr = DoAppend(outputStr, CreateConstantString("]"));
                    UpdateStringRefCount(comma, -1);
                    UpdateStringRefCount(openParens, -1);
                    return outputStr;
                }

                var ty = evaluated.QSharpType.Resolution;
                if (ty.IsString)
                {
                    UpdateStringRefCount(evaluated.Value, 1);
                    return evaluated.Value;
                }
                else if (ty.IsBigInt)
                {
                    return SimpleToString(RuntimeLibrary.BigIntToString);
                }
                else if (ty.IsBool)
                {
                    return SimpleToString(RuntimeLibrary.BoolToString);
                }
                else if (ty.IsInt)
                {
                    return SimpleToString(RuntimeLibrary.IntToString);
                }
                else if (ty.IsResult)
                {
                    return SimpleToString(RuntimeLibrary.ResultToString);
                }
                else if (ty.IsPauli)
                {
                    return SimpleToString(RuntimeLibrary.PauliToString);
                }
                else if (ty.IsQubit)
                {
                    return SimpleToString(RuntimeLibrary.QubitToString);
                }
                else if (ty.IsRange)
                {
                    return SimpleToString(RuntimeLibrary.RangeToString);
                }
                else if (ty.IsDouble)
                {
                    return SimpleToString(RuntimeLibrary.DoubleToString);
                }
                else if (ty.IsFunction)
                {
                    return CreateConstantString("<function>");
                }
                else if (ty.IsOperation)
                {
                    return CreateConstantString("<operation>");
                }
                else if (ty.IsUnitType)
                {
                    return CreateConstantString("()");
                }
                else if (ty.IsArrayType)
                {
                    var array = (ArrayValue)evaluated;
                    return ArrayToString(array);
                }
                else if (ty.IsTupleType || ty.IsUserDefinedType)
                {
                    var tuple = (TupleValue)evaluated;
                    return TupleToString(tuple);
                }
                else
                {
                    throw new NotSupportedException("unkown type for expression in conversion to string");
                }
            }

            Value? current = null;
            if (interpolArgs.Length > 0)
            {
                // Compiled interpolated strings look like <text>{<int>}<text>...
                // Our basic pattern is to scan for the next '{', append the intervening text if any
                // as a constant string, scan for the closing '}', parse out the integer in between,
                // evaluate the corresponding expression, append it, and keep going.
                // We do have to be a little careful because we can't just look for '{', we have to
                // make sure we skip escaped braces -- "\{".
                var offset = 0;
                while (offset < str.Length)
                {
                    var (end, next, index) = FindNextExpression(str, offset);
                    if (end < 0)
                    {
                        var last = CreateConstantString(str[offset..]);
                        current = DoAppend(current, last);
                        break;
                    }
                    else
                    {
                        if (end > offset)
                        {
                            var last = CreateConstantString(str[offset..end]);
                            current = DoAppend(current, last);
                        }

                        if (index >= 0)
                        {
                            var exString = ExpressionToString(interpolArgs[index]);
                            current = DoAppend(current, exString);
                        }

                        offset = next;
                    }
                }
            }

            current ??= CreateConstantString(str);
            var value = CreateStringValue(current);
            sharedState.ScopeMgr.RegisterValue(value);
            return value;
        }

        // private helpers

        /// <summary>
        /// Handles calls to specific functor specializations of global callables.
        /// Directly invokes the corresponding target instruction If a target instruction name is associated the callable.
        /// Inlines the corresponding function if the callable is marked as to be inlined.
        /// </summary>
        /// <exception cref="InvalidOperationException">
        /// Thrown when no callable with the given name exists, or the corresponding specialization cannot be found.
        /// </exception>
        private IValue InvokeGlobalCallable(QsQualifiedName callableName, QsSpecializationKind kind, TypedExpression arg)
        {
            IValue CallGlobal(IrFunction func, TypedExpression arg, ResolvedType returnType)
            {
                IEnumerable<IValue> args;
                if (arg.ResolvedType.Resolution.IsUnitType)
                {
                    args = Enumerable.Empty<IValue>();
                }
                else if (arg.ResolvedType.Resolution.IsTupleType && arg.Expression is ResolvedExpressionKind.ValueTuple vs)
                {
                    args = vs.Item.Select(this.SharedState.EvaluateSubexpression);
                }
                else if (arg.ResolvedType.Resolution is ResolvedTypeKind.TupleType ts)
                {
                    var evaluatedArg = (TupleValue)this.SharedState.EvaluateSubexpression(arg);
                    args = evaluatedArg.GetTupleElements();
                }
                else
                {
                    args = new[] { this.SharedState.EvaluateSubexpression(arg) };
                }

                var argList = args.Select(a => a.Value).ToArray();
                var res = this.SharedState.CurrentBuilder.Call(func, argList);
                if (func.Signature.ReturnType.IsVoid)
                {
                    return this.SharedState.Values.Unit;
                }

                var value = this.SharedState.Values.From(res, returnType);
                this.SharedState.ScopeMgr.RegisterValue(value);
                return value;
            }

            IValue InlineSpecialization(QsSpecialization spec, TypedExpression arg)
            {
                this.SharedState.StartInlining();
                if (spec.Implementation is SpecializationImplementation.Provided impl)
                {
                    if (!spec.Signature.ArgumentType.Resolution.IsUnitType)
                    {
                        var symbolTuple = SyntaxGenerator.ArgumentTupleAsSymbolTuple(impl.Item1);
                        var binding = new QsBinding<TypedExpression>(QsBindingKind.ImmutableBinding, symbolTuple, arg);
                        this.Transformation.StatementKinds.OnVariableDeclaration(binding);
                    }

                    this.Transformation.Statements.OnScope(impl.Item2);
                }
                else
                {
                    throw new InvalidOperationException("missing specialization implementation for inlining");
                }

                return this.SharedState.StopInlining();
            }

            if (!this.SharedState.TryGetGlobalCallable(callableName, out var callable))
            {
                throw new InvalidOperationException("Q# declaration for global callable not found");
            }
            else if (NameGeneration.TryGetTargetInstructionName(callable, out var instructionName))
            {
                // deal with functions that are part of the target specific instruction set
                var targetInstruction = this.SharedState.GetOrCreateTargetInstruction(instructionName);
                return CallGlobal(targetInstruction, arg, callable.Signature.ReturnType);
            }
            else if (callable.Attributes.Any(BuiltIn.MarksInlining))
            {
                // deal with global callables that need to be inlined
                var inlinedSpec = callable.Specializations.Where(spec => spec.Kind == kind).Single();
                return InlineSpecialization(inlinedSpec, arg);
            }
            else
            {
                // deal with all other global callables
                var func = this.SharedState.GetFunctionByName(callableName, kind);
                return CallGlobal(func, arg, callable.Signature.ReturnType);
            }
        }

        /// <summary>
        /// Handles calls to callables that are (only) locally defined, i.e. calls to callable values.
        /// </summary>
        private IValue InvokeLocalCallable(TypedExpression method, TypedExpression arg)
        {
            var func = this.SharedState.GetOrCreateRuntimeFunction(RuntimeLibrary.CallableInvoke);
            var calledValue = this.SharedState.EvaluateSubexpression(method);
            var argValue = this.SharedState.EvaluateSubexpression(arg);
            if (!arg.ResolvedType.Resolution.IsTupleType &&
                !arg.ResolvedType.Resolution.IsUserDefinedType &&
                !arg.ResolvedType.Resolution.IsUnitType)
            {
                // If the argument is not already of a type that results in the creation of a tuple,
                // then we need to create a tuple to store the (single) argument to be able to pass
                // it to the callable value.
                argValue = this.SharedState.Values.CreateTuple(argValue);
            }

            var callableArg = argValue.QSharpType.Resolution.IsUnitType
                ? this.SharedState.Values.Unit.Value
                : ((TupleValue)argValue).OpaquePointer;
            var returnType = method.ResolvedType.TryGetReturnType().Item;

            if (returnType.Resolution.IsUnitType)
            {
                Value resultTuple = this.SharedState.Constants.UnitValue;
                this.SharedState.CurrentBuilder.Call(func, calledValue.Value, callableArg, resultTuple);
                return this.SharedState.Values.Unit;
            }
            else
            {
                var resElementTypes = returnType.Resolution is ResolvedTypeKind.TupleType elementTypes
                    ? elementTypes.Item
                    : ImmutableArray.Create(returnType);
                TupleValue resultTuple = this.SharedState.Values.CreateTuple(resElementTypes);
                this.SharedState.CurrentBuilder.Call(func, calledValue.Value, callableArg, resultTuple.OpaquePointer);
                return returnType.Resolution.IsTupleType
                    ? resultTuple
                    : resultTuple.GetTupleElements().Single();
            }
        }

        /// <summary>
        /// Evaluates the give expression and uses the runtime function with the given name to apply the corresponding functor.
        /// Does not validate the given arguments.
        /// </summary>
        /// <returns>An invalid expression</returns>
        private ResolvedExpressionKind ApplyFunctor(string runtimeFunctionName, TypedExpression ex)
        {
            var callable = (CallableValue)this.SharedState.EvaluateSubexpression(ex);

            // We don't keep track of alias counts for callables and hence instead
            // take care here to not make unnecessary copies. We have to be pessimistic, however,
            // and make a copy for anything that would require further evaluation of the expression,
            // such as e.g. if ex is a conditional expression.

            // If ex is an identifier to a global callable then it is safe to apply the functor directly,
            // since in that case baseCallable is a freshly created callable value.
            // The same holds if ex is a partial application or another functor application.
            // Call-expression on the other hand may take a callable as argument and return the same value;
            // it is thus not save to apply the functor directly to the returned value (pointer) in that case.
            var isGlobalCallable = ex.TryAsGlobalCallable().IsValue;
            var isPartialApplication = TypedExpression.IsPartialApplication(ex.Expression);
            var isFunctorApplication = ex.Expression.IsAdjointApplication || ex.Expression.IsControlledApplication;
            var safeToModify = isGlobalCallable || isPartialApplication || isFunctorApplication;
            var value = this.ApplyFunctor(runtimeFunctionName, callable, safeToModify);

            this.SharedState.ValueStack.Push(value);
            return ResolvedExpressionKind.InvalidExpr;
        }

        /// <summary>
        /// Invokes the runtime function with the given name to apply a functor to a callable value.
        /// Unless modifyInPlace is set to true, a copy of the callable is made prior to applying the functor.
        /// </summary>
        /// <param name="runtimeFunctionName">The runtime method to invoke in order to apply the funtor</param>
        /// <param name="callable">The callable to copy (unless modifyInPlace is true) before applying the functor to it</param>
        /// <param name="modifyInPlace">If set to true, modifies and returns the given callable</param>
        /// <returns>The callable value to which the functor has been applied</returns>
        private CallableValue ApplyFunctor(string runtimeFunctionName, CallableValue callable, bool modifyInPlace = false)
        {
            // This method is used when applying functors when building a functor application expression
            // as well as when creating the specializations for a partial application.
            if (!modifyInPlace)
            {
                // Since we track alias counts for callables there is no need to force the copy.
                // While making a copy ensures that the callable is created with reference count 1,
                // we also need to increase the reference counts for all contained items; i.e. for the capture tuple in this case.
                var makeCopy = this.SharedState.GetOrCreateRuntimeFunction(RuntimeLibrary.CallableCopy);
                var forceCopy = this.SharedState.Context.CreateConstant(false);
                var modified = this.SharedState.CurrentBuilder.Call(makeCopy, callable.Value, forceCopy);
                callable = this.SharedState.Values.FromCallable(modified, callable.QSharpType);
                this.SharedState.ScopeMgr.ReferenceCaptureTuple(callable);
                this.SharedState.ScopeMgr.RegisterValue(callable);
            }

            // CallableMakeAdjoint and CallableMakeControlled do *not* create a new value
            // but instead modify the given callable in place.
            var applyFunctor = this.SharedState.GetOrCreateRuntimeFunction(runtimeFunctionName);
            this.SharedState.CurrentBuilder.Call(applyFunctor, callable.Value);
            return callable;
        }

        /// <summary>
        /// Creates an array of the given size and populates each element with the given <paramref name="itemValue"/>,
        /// increasing its reference count accordingly. The type of the created array is the current expression type.
        /// Registers the contructed array with the scope manager.
        /// </summary>
        /// <exception cref="InvalidOperationException">The type of the current expression is not an array type.</exception>
        private ResolvedExpressionKind CreateAndPopulateArray(TypedExpression sizeEx, IValue itemValue)
        {
            var elementType = this.SharedState.CurrentExpressionType().Resolution is ResolvedTypeKind.ArrayType et
                ? et.Item
                : throw new InvalidOperationException("current expression is expected to be an array");

            var size = this.SharedState.EvaluateSubexpression(sizeEx);
            var array = this.SharedState.Values.CreateArray(size.Value, elementType);
            this.SharedState.ValueStack.Push(array);
            if (array.Length == this.SharedState.Context.CreateConstant(0L))
            {
                return ResolvedExpressionKind.InvalidExpr;
            }

            // We need to populate the array
            var start = this.SharedState.Context.CreateConstant(0L);
            var end = this.SharedState.CurrentBuilder.Sub(array.Length, this.SharedState.Context.CreateConstant(1L));
            void PopulateItem(Value index)
            {
                // We need to make sure that the reference count for the built item is increased by 1.
                this.SharedState.ScopeMgr.OpenScope();
                array.GetArrayElementPointer(index).StoreValue(itemValue);
                this.SharedState.ScopeMgr.CloseScope(itemValue);
            }
<<<<<<< HEAD
=======

>>>>>>> f771892e
            this.SharedState.IterateThroughRange(start, null, end, PopulateItem);
            return ResolvedExpressionKind.InvalidExpr;
        }

<<<<<<< HEAD
        // public overrides
=======
        /* public overrides */
>>>>>>> f771892e

        public override ResolvedExpressionKind OnAddition(TypedExpression lhsEx, TypedExpression rhsEx)
        {
            var lhs = this.SharedState.EvaluateSubexpression(lhsEx);
            var rhs = this.SharedState.EvaluateSubexpression(rhsEx);
            var exType = this.SharedState.CurrentExpressionType();

            IValue value;
            if (exType.Resolution.IsInt)
            {
                var res = this.SharedState.CurrentBuilder.Add(lhs.Value, rhs.Value);
                value = this.SharedState.Values.FromSimpleValue(res, exType);
            }
            else if (exType.Resolution.IsDouble)
            {
                var res = this.SharedState.CurrentBuilder.FAdd(lhs.Value, rhs.Value);
                value = this.SharedState.Values.FromSimpleValue(res, exType);
            }
            else if (exType.Resolution.IsBigInt)
            {
                // The runtime function BigIntAdd creates a new value with reference count 1.
                var adder = this.SharedState.GetOrCreateRuntimeFunction(RuntimeLibrary.BigIntAdd);
                var res = this.SharedState.CurrentBuilder.Call(adder, lhs.Value, rhs.Value);
                value = this.SharedState.Values.From(res, exType);
                this.SharedState.ScopeMgr.RegisterValue(value);
            }
            else if (exType.Resolution.IsString)
            {
                // The runtime function StringConcatenate creates a new value with reference count 1.
                var adder = this.SharedState.GetOrCreateRuntimeFunction(RuntimeLibrary.StringConcatenate);
                var res = this.SharedState.CurrentBuilder.Call(adder, lhs.Value, rhs.Value);
                value = this.SharedState.Values.From(res, exType);
                this.SharedState.ScopeMgr.RegisterValue(value);
            }
            else if (exType.Resolution is ResolvedTypeKind.ArrayType elementType)
            {
                // The runtime function ArrayConcatenate creates a new value with reference count 1 and alias count 0.
                var adder = this.SharedState.GetOrCreateRuntimeFunction(RuntimeLibrary.ArrayConcatenate);
                var res = this.SharedState.CurrentBuilder.Call(adder, lhs.Value, rhs.Value);
                value = this.SharedState.Values.FromArray(res, elementType.Item);

                // The explicit ref count increase for all items is necessary for the sake of
                // consistency such that the reference count adjustment for copy-and-update is correct.
                this.SharedState.ScopeMgr.IncreaseReferenceCount(value);
                this.SharedState.ScopeMgr.RegisterValue(value, shallow: true);
                this.SharedState.ScopeMgr.RegisterValue(value);
            }
            else
            {
                throw new NotSupportedException("invalid type for addition");
            }

            this.SharedState.ValueStack.Push(value);
            return ResolvedExpressionKind.InvalidExpr;
        }

        public override ResolvedExpressionKind OnAdjointApplication(TypedExpression ex) =>
            this.ApplyFunctor(RuntimeLibrary.CallableMakeAdjoint, ex);

        public override ResolvedExpressionKind OnArrayItem(TypedExpression arr, TypedExpression idx)
        {
            // TODO: handle multi-dimensional arrays
            var array = (ArrayValue)this.SharedState.EvaluateSubexpression(arr);
            var index = this.SharedState.EvaluateSubexpression(idx);
            var elementType = arr.ResolvedType.Resolution is ResolvedTypeKind.ArrayType arrElementType
                ? arrElementType.Item
                : throw new InvalidOperationException("expecting an array in array item access");

            IValue value;
            if (idx.ResolvedType.Resolution.IsInt)
            {
                value = array.GetArrayElement(index.Value);
            }
            else if (idx.ResolvedType.Resolution.IsRange)
            {
                // Unless we force that memory is copied when a new slice is created,
                // array sliceing creates a new array only if the current alias count is larger than zero.
                // The created array is instantiated with reference count 1 and alias count 0.
                // otherwise, if the current alias count is zero, then the array may be modified in place.
                // In this case, its reference count is increased by 1.
                // Even though we keep track of alias counts for arrays, we force a copy here to simplify
                // the logic we do to avoid alias count increases when possible, while also ensuring that
                // the additional reference count compensation for copy-and-update as explained in the
                // the comment there is exactly one.
                var forceCopy = this.SharedState.Context.CreateConstant(true);
                var sliceArray = this.SharedState.GetOrCreateRuntimeFunction(RuntimeLibrary.ArraySlice1d);
                var slice = this.SharedState.CurrentBuilder.Call(sliceArray, array.Value, index.Value, forceCopy);
                value = this.SharedState.Values.FromArray(slice, elementType);

                // The explicit ref count increase for all items is necessary for the sake of
                // consistency such that the reference count adjustment for copy-and-update is correct.
                this.SharedState.ScopeMgr.IncreaseReferenceCount(value);
                this.SharedState.ScopeMgr.RegisterValue(value, shallow: true);
                this.SharedState.ScopeMgr.RegisterValue(value);
            }
            else
            {
                throw new NotSupportedException("invalid index type for array item access");
            }

            this.SharedState.ValueStack.Push(value);
            return ResolvedExpressionKind.InvalidExpr;
        }

        public override ResolvedExpressionKind OnBigIntLiteral(BigInteger b)
        {
            var exType = this.SharedState.CurrentExpressionType();

            IValue value;
            if (b <= long.MaxValue && b >= long.MinValue)
            {
                // The runtime function BigIntCreateI64 creates a value with reference count 1.
                var createBigInt = this.SharedState.GetOrCreateRuntimeFunction(RuntimeLibrary.BigIntCreateI64);
                var val = this.SharedState.Context.CreateConstant((long)b);
                var res = this.SharedState.CurrentBuilder.Call(createBigInt, val);
                value = this.SharedState.Values.From(res, exType);
                this.SharedState.ScopeMgr.RegisterValue(value);
            }
            else
            {
                // The runtime function BigIntCreateArray creates a value with reference count 1.
                var createBigInt = this.SharedState.GetOrCreateRuntimeFunction(RuntimeLibrary.BigIntCreateArray);
                var bytes = b.ToByteArray();
                var n = this.SharedState.Context.CreateConstant(bytes.Length);
                var byteArray = ConstantArray.From(
                    this.SharedState.Context.Int8Type,
                    bytes.Select(s => this.SharedState.Context.CreateConstant(s)).ToArray());
                var byteArrayPointer = this.SharedState.CurrentBuilder.GetElementPtr(
                    this.SharedState.Context.Int8Type.CreateArrayType((uint)bytes.Length),
                    byteArray,
                    new[] { this.SharedState.Context.CreateConstant(0) });
                var zeroByteArray = this.SharedState.CurrentBuilder.BitCast(
                    byteArrayPointer,
                    this.SharedState.Types.DataArrayPointer);
                var res = this.SharedState.CurrentBuilder.Call(createBigInt, n, zeroByteArray);
                value = this.SharedState.Values.From(res, exType);
                this.SharedState.ScopeMgr.RegisterValue(value);
            }

            this.SharedState.ValueStack.Push(value);
            return ResolvedExpressionKind.InvalidExpr;
        }

        public override ResolvedExpressionKind OnBitwiseAnd(TypedExpression lhsEx, TypedExpression rhsEx)
        {
            var lhs = this.SharedState.EvaluateSubexpression(lhsEx);
            var rhs = this.SharedState.EvaluateSubexpression(rhsEx);
            var exType = this.SharedState.CurrentExpressionType();

            IValue value;
            if (exType.Resolution.IsInt)
            {
                var res = this.SharedState.CurrentBuilder.And(lhs.Value, rhs.Value);
                value = this.SharedState.Values.FromSimpleValue(res, exType);
            }
            else if (exType.Resolution.IsBigInt)
            {
                // The runtime function BigIntBitwiseAnd creates a new value with reference count 1.
                var func = this.SharedState.GetOrCreateRuntimeFunction(RuntimeLibrary.BigIntBitwiseAnd);
                var res = this.SharedState.CurrentBuilder.Call(func, lhs.Value, rhs.Value);
                value = this.SharedState.Values.From(res, exType);
                this.SharedState.ScopeMgr.RegisterValue(value);
            }
            else
            {
                throw new NotSupportedException("invalid type for bitwise AND");
            }

            this.SharedState.ValueStack.Push(value);
            return ResolvedExpressionKind.InvalidExpr;
        }

        public override ResolvedExpressionKind OnBitwiseExclusiveOr(TypedExpression lhsEx, TypedExpression rhsEx)
        {
            var lhs = this.SharedState.EvaluateSubexpression(lhsEx);
            var rhs = this.SharedState.EvaluateSubexpression(rhsEx);
            var exType = this.SharedState.CurrentExpressionType();

            IValue value;
            if (exType.Resolution.IsInt)
            {
                var res = this.SharedState.CurrentBuilder.Xor(lhs.Value, rhs.Value);
                value = this.SharedState.Values.FromSimpleValue(res, exType);
            }
            else if (exType.Resolution.IsBigInt)
            {
                // The runtime function BigIntBitwiseXor creates a new value with reference count 1.
                var func = this.SharedState.GetOrCreateRuntimeFunction(RuntimeLibrary.BigIntBitwiseXor);
                var res = this.SharedState.CurrentBuilder.Call(func, lhs.Value, rhs.Value);
                value = this.SharedState.Values.From(res, exType);
                this.SharedState.ScopeMgr.RegisterValue(value);
            }
            else
            {
                throw new NotSupportedException("invalid type for bitwise XOR");
            }

            this.SharedState.ValueStack.Push(value);
            return ResolvedExpressionKind.InvalidExpr;
        }

        public override ResolvedExpressionKind OnBitwiseNot(TypedExpression ex)
        {
            var exValue = this.SharedState.EvaluateSubexpression(ex);
            var exType = this.SharedState.CurrentExpressionType();

            IValue value;
            if (exType.Resolution.IsInt)
            {
                Value minusOne = this.SharedState.Context.CreateConstant(-1L);
                var res = this.SharedState.CurrentBuilder.Xor(exValue.Value, minusOne);
                value = this.SharedState.Values.FromSimpleValue(res, exType);
            }
            else if (exType.Resolution.IsBigInt)
            {
                // The runtime function BigIntBitwiseNot creates a new value with reference count 1.
                var func = this.SharedState.GetOrCreateRuntimeFunction(RuntimeLibrary.BigIntBitwiseNot);
                var res = this.SharedState.CurrentBuilder.Call(func, exValue.Value);
                value = this.SharedState.Values.From(res, exType);
                this.SharedState.ScopeMgr.RegisterValue(value);
            }
            else
            {
                throw new NotSupportedException("invalid type for bitwise NOT");
            }

            this.SharedState.ValueStack.Push(value);
            return ResolvedExpressionKind.InvalidExpr;
        }

        public override ResolvedExpressionKind OnBitwiseOr(TypedExpression lhsEx, TypedExpression rhsEx)
        {
            var lhs = this.SharedState.EvaluateSubexpression(lhsEx);
            var rhs = this.SharedState.EvaluateSubexpression(rhsEx);
            var exType = this.SharedState.CurrentExpressionType();

            IValue value;
            if (exType.Resolution.IsInt)
            {
                var res = this.SharedState.CurrentBuilder.Or(lhs.Value, rhs.Value);
                value = this.SharedState.Values.FromSimpleValue(res, exType);
            }
            else if (exType.Resolution.IsBigInt)
            {
                // The runtime function BigIntBitwiseOr creates a new value with reference count 1.
                var func = this.SharedState.GetOrCreateRuntimeFunction(RuntimeLibrary.BigIntBitwiseOr);
                var res = this.SharedState.CurrentBuilder.Call(func, lhs.Value, rhs.Value);
                value = this.SharedState.Values.From(res, exType);
                this.SharedState.ScopeMgr.RegisterValue(value);
            }
            else
            {
                throw new NotSupportedException("invalid type for bitwise OR");
            }

            this.SharedState.ValueStack.Push(value);
            return ResolvedExpressionKind.InvalidExpr;
        }

        public override ResolvedExpressionKind OnBoolLiteral(bool b)
        {
            var constant = this.SharedState.Context.CreateConstant(b);
            var exType = this.SharedState.CurrentExpressionType();
            var value = this.SharedState.Values.FromSimpleValue(constant, exType);
            this.SharedState.ValueStack.Push(value);
            return ResolvedExpressionKind.InvalidExpr;
        }

        public override ResolvedExpressionKind OnConditionalExpression(TypedExpression condEx, TypedExpression ifTrueEx, TypedExpression ifFalseEx)
        {
            var cond = this.SharedState.EvaluateSubexpression(condEx);
            var exType = this.SharedState.CurrentExpressionType();
            IValue value;

            // Special case: if both values are self-evaluating (literals or simple identifiers), we can
            // do this with a select.
            if (ExpressionIsSelfEvaluating(ifTrueEx) && ExpressionIsSelfEvaluating(ifFalseEx))
            {
                var ifTrue = this.SharedState.EvaluateSubexpression(ifTrueEx);
                var ifFalse = this.SharedState.EvaluateSubexpression(ifFalseEx);
                var res = this.SharedState.CurrentBuilder.Select(cond.Value, ifTrue.Value, ifFalse.Value);
                value = this.SharedState.Values.From(res, exType);
            }
            else
            {
                var evaluated = this.SharedState.ConditionalEvaluation(
                    cond.Value,
                    onCondTrue: () => this.SharedState.EvaluateSubexpression(ifTrueEx),
                    onCondFalse: () => this.SharedState.EvaluateSubexpression(ifFalseEx));
                value = this.SharedState.Values.From(evaluated, exType);
                this.SharedState.ScopeMgr.RegisterValue(value);
            }

            this.SharedState.ValueStack.Push(value);
            return ResolvedExpressionKind.InvalidExpr;
        }

        public override ResolvedExpressionKind OnControlledApplication(TypedExpression ex) =>
            this.ApplyFunctor(RuntimeLibrary.CallableMakeControlled, ex);

        public override ResolvedExpressionKind OnCopyAndUpdateExpression(TypedExpression lhs, TypedExpression accEx, TypedExpression rhs)
        {
            var originalValue = this.SharedState.EvaluateSubexpression(lhs);
            return CopyAndUpdate(this.SharedState, (originalValue, accEx, rhs));
        }

        public override ResolvedExpressionKind OnDivision(TypedExpression lhsEx, TypedExpression rhsEx)
        {
            var lhs = this.SharedState.EvaluateSubexpression(lhsEx);
            var rhs = this.SharedState.EvaluateSubexpression(rhsEx);
            var exType = this.SharedState.CurrentExpressionType();

            IValue value;
            if (exType.Resolution.IsInt)
            {
                var res = this.SharedState.CurrentBuilder.SDiv(lhs.Value, rhs.Value);
                value = this.SharedState.Values.FromSimpleValue(res, exType);
            }
            else if (exType.Resolution.IsDouble)
            {
                var res = this.SharedState.CurrentBuilder.FDiv(lhs.Value, rhs.Value);
                value = this.SharedState.Values.FromSimpleValue(res, exType);
            }
            else if (exType.Resolution.IsBigInt)
            {
                // The runtime function BigIntDivide creates a new value with reference count 1.
                var func = this.SharedState.GetOrCreateRuntimeFunction(RuntimeLibrary.BigIntDivide);
                var res = this.SharedState.CurrentBuilder.Call(func, lhs.Value, rhs.Value);
                value = this.SharedState.Values.From(res, exType);
                this.SharedState.ScopeMgr.RegisterValue(value);
            }
            else
            {
                throw new NotSupportedException("invalid type for division");
            }

            this.SharedState.ValueStack.Push(value);
            return ResolvedExpressionKind.InvalidExpr;
        }

        public override ResolvedExpressionKind OnDoubleLiteral(double d)
        {
            var res = this.SharedState.Context.CreateConstant(d);
            var exType = this.SharedState.CurrentExpressionType();
            var value = this.SharedState.Values.FromSimpleValue(res, exType);
            this.SharedState.ValueStack.Push(value);
            return ResolvedExpressionKind.InvalidExpr;
        }

        public override ResolvedExpressionKind OnEquality(TypedExpression lhsEx, TypedExpression rhsEx)
        {
            var lhs = this.SharedState.EvaluateSubexpression(lhsEx);
            var rhs = this.SharedState.EvaluateSubexpression(rhsEx);
            var exType = this.SharedState.CurrentExpressionType();

            IValue value;
            if (lhsEx.ResolvedType.Resolution.IsResult)
            {
                // Generate a call to the result equality testing function
                var equals = this.SharedState.GetOrCreateRuntimeFunction(RuntimeLibrary.ResultEqual);
                var res = this.SharedState.CurrentBuilder.Call(equals, lhs.Value, rhs.Value);
                value = this.SharedState.Values.FromSimpleValue(res, exType);
            }
            else if (lhsEx.ResolvedType.Resolution.IsBool || lhsEx.ResolvedType.Resolution.IsInt || lhsEx.ResolvedType.Resolution.IsQubit
                || lhsEx.ResolvedType.Resolution.IsPauli)
            {
                // Works for pointers as well as integer types
                var res = this.SharedState.CurrentBuilder.Compare(IntPredicate.Equal, lhs.Value, rhs.Value);
                value = this.SharedState.Values.FromSimpleValue(res, exType);
            }
            else if (lhsEx.ResolvedType.Resolution.IsDouble)
            {
                var res = this.SharedState.CurrentBuilder.Compare(RealPredicate.OrderedAndEqual, lhs.Value, rhs.Value);
                value = this.SharedState.Values.FromSimpleValue(res, exType);
            }
            else if (lhsEx.ResolvedType.Resolution.IsString)
            {
                // Generate a call to the string equality testing function
                var compareEquality = this.SharedState.GetOrCreateRuntimeFunction(RuntimeLibrary.StringEqual);
                var res = this.SharedState.CurrentBuilder.Call(compareEquality, lhs.Value, rhs.Value);
                value = this.SharedState.Values.FromSimpleValue(res, exType);
            }
            else if (lhsEx.ResolvedType.Resolution.IsBigInt)
            {
                // Generate a call to the bigint equality testing function
                var compareEquality = this.SharedState.GetOrCreateRuntimeFunction(RuntimeLibrary.BigIntEqual);
                var res = this.SharedState.CurrentBuilder.Call(compareEquality, lhs.Value, rhs.Value);
                value = this.SharedState.Values.FromSimpleValue(res, exType);
            }
            else
            {
                // TODO: Equality testing for general types
                throw new NotSupportedException("invalid type for equality comparison");
            }

            this.SharedState.ValueStack.Push(value);
            return ResolvedExpressionKind.InvalidExpr;
        }

        public override ResolvedExpressionKind OnExponentiate(TypedExpression lhsEx, TypedExpression rhsEx)
        {
            var lhs = this.SharedState.EvaluateSubexpression(lhsEx);
            var rhs = this.SharedState.EvaluateSubexpression(rhsEx);
            var exType = this.SharedState.CurrentExpressionType();

            IValue value;
            if (exType.Resolution.IsInt)
            {
                var baseValue = this.SharedState.CurrentBuilder.SIToFPCast(lhs.Value, this.SharedState.Context.DoubleType);
                var powFunc = this.SharedState.Module.GetIntrinsicDeclaration("llvm.powi.f", this.SharedState.Context.DoubleType);
                var exponent = this.SharedState.CurrentBuilder.IntCast(rhs.Value, this.SharedState.Context.Int32Type, true);
                var resAsDouble = this.SharedState.CurrentBuilder.Call(powFunc, baseValue, exponent);
                var res = this.SharedState.CurrentBuilder.FPToSICast(resAsDouble, this.SharedState.Types.Int);
                value = this.SharedState.Values.FromSimpleValue(res, exType);
            }
            else if (exType.Resolution.IsDouble)
            {
                var powFunc = this.SharedState.Module.GetIntrinsicDeclaration("llvm.pow.f", this.SharedState.Types.Double);
                var res = this.SharedState.CurrentBuilder.Call(powFunc, lhs.Value, rhs.Value);
                value = this.SharedState.Values.FromSimpleValue(res, exType);
            }
            else if (exType.Resolution.IsBigInt)
            {
                // The runtime function BigIntPower creates a new value with reference count 1.
                // The exponent must be an integer that can fit into an i32.
                var powFunc = this.SharedState.GetOrCreateRuntimeFunction(RuntimeLibrary.BigIntPower);
                var exponent = this.SharedState.CurrentBuilder.IntCast(rhs.Value, this.SharedState.Context.Int32Type, true);
                var res = this.SharedState.CurrentBuilder.Call(powFunc, lhs.Value, exponent);
                value = this.SharedState.Values.From(res, exType);
                this.SharedState.ScopeMgr.RegisterValue(value);
            }
            else
            {
                throw new NotSupportedException("invalid type for exponentiation");
            }

            this.SharedState.ValueStack.Push(value);
            return ResolvedExpressionKind.InvalidExpr;
        }

        public override ResolvedExpressionKind OnFunctionCall(TypedExpression method, TypedExpression arg)
        {
            IValue value;
            var callableName = method.TryAsGlobalCallable().ValueOr(null);
            if (callableName == null)
            {
                // deal with local values; i.e. callables e.g. from partial applications or stored in local variables
                value = this.InvokeLocalCallable(method, arg);
            }
            else if (this.SharedState.Functions.TryEvaluate(callableName, arg, out var evaluated))
            {
                // deal with recognized runtime functions
                value = evaluated;
            }
            else
            {
                // deal with other global callables
                value = this.InvokeGlobalCallable(callableName, QsSpecializationKind.QsBody, arg);
            }

            this.SharedState.ValueStack.Push(value);
            return ResolvedExpressionKind.InvalidExpr;
        }

        public override ResolvedExpressionKind OnGreaterThan(TypedExpression lhsEx, TypedExpression rhsEx)
        {
            var lhs = this.SharedState.EvaluateSubexpression(lhsEx);
            var rhs = this.SharedState.EvaluateSubexpression(rhsEx);
            var exType = this.SharedState.CurrentExpressionType();

            IValue value;
            if (lhsEx.ResolvedType.Resolution.IsInt)
            {
                var res = this.SharedState.CurrentBuilder.Compare(IntPredicate.SignedGreaterThan, lhs.Value, rhs.Value);
                value = this.SharedState.Values.FromSimpleValue(res, exType);
            }
            else if (lhsEx.ResolvedType.Resolution.IsDouble)
            {
                var res = this.SharedState.CurrentBuilder.Compare(RealPredicate.OrderedAndGreaterThan, lhs.Value, rhs.Value);
                value = this.SharedState.Values.FromSimpleValue(res, exType);
            }
            else if (lhsEx.ResolvedType.Resolution.IsBigInt)
            {
                var func = this.SharedState.GetOrCreateRuntimeFunction(RuntimeLibrary.BigIntGreater);
                var res = this.SharedState.CurrentBuilder.Call(func, lhs.Value, rhs.Value);
                value = this.SharedState.Values.FromSimpleValue(res, exType);
            }
            else
            {
                throw new NotSupportedException("invalid type for comparison");
            }

            this.SharedState.ValueStack.Push(value);
            return ResolvedExpressionKind.InvalidExpr;
        }

        public override ResolvedExpressionKind OnGreaterThanOrEqual(TypedExpression lhsEx, TypedExpression rhsEx)
        {
            var lhs = this.SharedState.EvaluateSubexpression(lhsEx);
            var rhs = this.SharedState.EvaluateSubexpression(rhsEx);
            var exType = this.SharedState.CurrentExpressionType();

            IValue value;
            if (lhsEx.ResolvedType.Resolution.IsInt)
            {
                var res = this.SharedState.CurrentBuilder.Compare(IntPredicate.SignedGreaterThanOrEqual, lhs.Value, rhs.Value);
                value = this.SharedState.Values.FromSimpleValue(res, exType);
            }
            else if (lhsEx.ResolvedType.Resolution.IsDouble)
            {
                var res = this.SharedState.CurrentBuilder.Compare(RealPredicate.OrderedAndGreaterThanOrEqual, lhs.Value, rhs.Value);
                value = this.SharedState.Values.FromSimpleValue(res, exType);
            }
            else if (lhsEx.ResolvedType.Resolution.IsBigInt)
            {
                var func = this.SharedState.GetOrCreateRuntimeFunction(RuntimeLibrary.BigIntGreaterEq);
                var res = this.SharedState.CurrentBuilder.Call(func, lhs.Value, rhs.Value);
                value = this.SharedState.Values.FromSimpleValue(res, exType);
            }
            else
            {
                throw new NotSupportedException("invalid type for comparison");
            }

            this.SharedState.ValueStack.Push(value);
            return ResolvedExpressionKind.InvalidExpr;
        }

        public override ResolvedExpressionKind OnIdentifier(Identifier sym, QsNullable<ImmutableArray<ResolvedType>> tArgs)
        {
            var exType = this.SharedState.CurrentExpressionType();

            IValue value;
            if (sym is Identifier.LocalVariable local)
            {
                var variable = this.SharedState.ScopeMgr.GetVariable(local.Item);
                value = variable is PointerValue pointer
                    ? pointer.LoadValue()
                    : variable;
            }
            else if (!(sym is Identifier.GlobalCallable globalCallable))
            {
                throw new NotSupportedException("unknown identifier");
            }
            else if (this.SharedState.TryGetGlobalCallable(globalCallable.Item, out QsCallable? callable))
            {
                var table = this.SharedState.GetOrCreateCallableTable(callable);
                value = this.SharedState.Values.CreateCallable(exType, table);
            }
            else
            {
                throw new InvalidOperationException("Q# declaration for global callable not found");
            }

            this.SharedState.ValueStack.Push(value);
            return ResolvedExpressionKind.InvalidExpr;
        }

        public override ResolvedExpressionKind OnInequality(TypedExpression lhsEx, TypedExpression rhsEx)
        {
            var lhs = this.SharedState.EvaluateSubexpression(lhsEx);
            var rhs = this.SharedState.EvaluateSubexpression(rhsEx);
            var exType = this.SharedState.CurrentExpressionType();

            IValue value;
            if (lhsEx.ResolvedType.Resolution.IsResult)
            {
                // Generate a call to the result equality testing function
                var compareEquality = this.SharedState.GetOrCreateRuntimeFunction(RuntimeLibrary.ResultEqual);
                var res = this.SharedState.CurrentBuilder.Not(this.SharedState.CurrentBuilder.Call(compareEquality, lhs.Value, rhs.Value));
                value = this.SharedState.Values.FromSimpleValue(res, exType);
            }
            else if (lhsEx.ResolvedType.Resolution.IsBool || lhsEx.ResolvedType.Resolution.IsInt || lhsEx.ResolvedType.Resolution.IsQubit
                || lhsEx.ResolvedType.Resolution.IsPauli)
            {
                // Works for pointers as well as integer types
                var res = this.SharedState.CurrentBuilder.Compare(IntPredicate.NotEqual, lhs.Value, rhs.Value);
                value = this.SharedState.Values.FromSimpleValue(res, exType);
            }
            else if (lhsEx.ResolvedType.Resolution.IsDouble)
            {
                var res = this.SharedState.CurrentBuilder.Compare(RealPredicate.OrderedAndNotEqual, lhs.Value, rhs.Value);
                value = this.SharedState.Values.FromSimpleValue(res, exType);
            }
            else if (lhsEx.ResolvedType.Resolution.IsString)
            {
                // Generate a call to the string equality testing function
                var compareEquality = this.SharedState.GetOrCreateRuntimeFunction(RuntimeLibrary.StringEqual);
                var res = this.SharedState.CurrentBuilder.Not(this.SharedState.CurrentBuilder.Call(compareEquality, lhs.Value, rhs.Value));
                value = this.SharedState.Values.FromSimpleValue(res, exType);
            }
            else if (lhsEx.ResolvedType.Resolution.IsBigInt)
            {
                // Generate a call to the bigint equality testing function
                var compareEquality = this.SharedState.GetOrCreateRuntimeFunction(RuntimeLibrary.BigIntEqual);
                var res = this.SharedState.CurrentBuilder.Not(this.SharedState.CurrentBuilder.Call(compareEquality, lhs.Value, rhs.Value));
                value = this.SharedState.Values.FromSimpleValue(res, exType);
            }
            else
            {
                // TODO: Equality testing for general types
                throw new NotSupportedException("invalid type for inequality comparison");
            }

            this.SharedState.ValueStack.Push(value);
            return ResolvedExpressionKind.InvalidExpr;
        }

        public override ResolvedExpressionKind OnIntLiteral(long i)
        {
            var constant = this.SharedState.Context.CreateConstant(i);
            var exType = this.SharedState.CurrentExpressionType();
            var value = this.SharedState.Values.FromSimpleValue(constant, exType);
            this.SharedState.ValueStack.Push(value);
            return ResolvedExpressionKind.InvalidExpr;
        }

        public override ResolvedExpressionKind OnLeftShift(TypedExpression lhsEx, TypedExpression rhsEx)
        {
            var lhs = this.SharedState.EvaluateSubexpression(lhsEx);
            var rhs = this.SharedState.EvaluateSubexpression(rhsEx);
            var exType = this.SharedState.CurrentExpressionType();

            IValue value;
            if (exType.Resolution.IsInt)
            {
                var res = this.SharedState.CurrentBuilder.ShiftLeft(lhs.Value, rhs.Value);
                value = this.SharedState.Values.FromSimpleValue(res, exType);
            }
            else if (exType.Resolution.IsBigInt)
            {
                // The runtime function BigIntLeftShift creates a new value with reference count 1.
                var func = this.SharedState.GetOrCreateRuntimeFunction(RuntimeLibrary.BigIntShiftLeft);
                var res = this.SharedState.CurrentBuilder.Call(func, lhs.Value, rhs.Value);
                value = this.SharedState.Values.From(res, exType);
                this.SharedState.ScopeMgr.RegisterValue(value);
            }
            else
            {
                throw new NotSupportedException("invalid type for left shift");
            }

            this.SharedState.ValueStack.Push(value);
            return ResolvedExpressionKind.InvalidExpr;
        }

        public override ResolvedExpressionKind OnLessThan(TypedExpression lhsEx, TypedExpression rhsEx)
        {
            var lhs = this.SharedState.EvaluateSubexpression(lhsEx);
            var rhs = this.SharedState.EvaluateSubexpression(rhsEx);
            var exType = this.SharedState.CurrentExpressionType();

            IValue value;
            if (lhsEx.ResolvedType.Resolution.IsInt)
            {
                var res = this.SharedState.CurrentBuilder.Compare(IntPredicate.SignedLessThan, lhs.Value, rhs.Value);
                value = this.SharedState.Values.FromSimpleValue(res, exType);
            }
            else if (lhsEx.ResolvedType.Resolution.IsDouble)
            {
                var res = this.SharedState.CurrentBuilder.Compare(RealPredicate.OrderedAndLessThan, lhs.Value, rhs.Value);
                value = this.SharedState.Values.FromSimpleValue(res, exType);
            }
            else if (lhsEx.ResolvedType.Resolution.IsBigInt)
            {
                var func = this.SharedState.GetOrCreateRuntimeFunction(RuntimeLibrary.BigIntGreaterEq);
                var res = this.SharedState.CurrentBuilder.Not(this.SharedState.CurrentBuilder.Call(func, lhs.Value, rhs.Value));
                value = this.SharedState.Values.FromSimpleValue(res, exType);
            }
            else
            {
                throw new NotSupportedException("invalid type for comparison");
            }

            this.SharedState.ValueStack.Push(value);
            return ResolvedExpressionKind.InvalidExpr;
        }

        public override ResolvedExpressionKind OnLessThanOrEqual(TypedExpression lhsEx, TypedExpression rhsEx)
        {
            var lhs = this.SharedState.EvaluateSubexpression(lhsEx);
            var rhs = this.SharedState.EvaluateSubexpression(rhsEx);
            var exType = this.SharedState.CurrentExpressionType();

            IValue value;
            if (lhsEx.ResolvedType.Resolution.IsInt)
            {
                var res = this.SharedState.CurrentBuilder.Compare(IntPredicate.SignedLessThanOrEqual, lhs.Value, rhs.Value);
                value = this.SharedState.Values.FromSimpleValue(res, exType);
            }
            else if (lhsEx.ResolvedType.Resolution.IsDouble)
            {
                var res = this.SharedState.CurrentBuilder.Compare(RealPredicate.OrderedAndLessThanOrEqual, lhs.Value, rhs.Value);
                value = this.SharedState.Values.FromSimpleValue(res, exType);
            }
            else if (lhsEx.ResolvedType.Resolution.IsBigInt)
            {
                var func = this.SharedState.GetOrCreateRuntimeFunction(RuntimeLibrary.BigIntGreater);
                var res = this.SharedState.CurrentBuilder.Not(this.SharedState.CurrentBuilder.Call(func, lhs.Value, rhs.Value));
                value = this.SharedState.Values.FromSimpleValue(res, exType);
            }
            else
            {
                throw new NotSupportedException("invalid type for comparison");
            }

            this.SharedState.ValueStack.Push(value);
            return ResolvedExpressionKind.InvalidExpr;
        }

        public override ResolvedExpressionKind OnLogicalAnd(TypedExpression lhsEx, TypedExpression rhsEx)
        {
            Value evaluated;
            var exType = this.SharedState.CurrentExpressionType();

            // Special case: if the right hand side is self-evaluating (literal or simple identifier),
            // we can safely evaluate both expression without introducing a branching.
            if (ExpressionIsSelfEvaluating(rhsEx))
            {
                var lhs = this.SharedState.EvaluateSubexpression(lhsEx);
                var rhs = this.SharedState.EvaluateSubexpression(rhsEx);
                evaluated = this.SharedState.CurrentBuilder.And(lhs.Value, rhs.Value);
            }
            else
            {
                var evaluatedLhs = this.SharedState.EvaluateSubexpression(lhsEx);
                evaluated = this.SharedState.ConditionalEvaluation(
                    evaluatedLhs.Value,
                    onCondTrue: () => this.SharedState.EvaluateSubexpression(rhsEx),
                    defaultValueForCondFalse: evaluatedLhs);
            }

            var value = this.SharedState.Values.FromSimpleValue(evaluated, exType);
            this.SharedState.ValueStack.Push(value);
            return ResolvedExpressionKind.InvalidExpr;
        }

        public override ResolvedExpressionKind OnLogicalNot(TypedExpression ex)
        {
            // Get the Value for the expression
            var arg = this.SharedState.EvaluateSubexpression(ex);
            var res = this.SharedState.CurrentBuilder.Not(arg.Value);
            var exType = this.SharedState.CurrentExpressionType();
            var value = this.SharedState.Values.FromSimpleValue(res, exType);
            this.SharedState.ValueStack.Push(value);
            return ResolvedExpressionKind.InvalidExpr;
        }

        public override ResolvedExpressionKind OnLogicalOr(TypedExpression lhsEx, TypedExpression rhsEx)
        {
            Value evaluated;
            var exType = this.SharedState.CurrentExpressionType();

            // Special case: if the right hand side is self-evaluating (literal or simple identifier),
            // we can safely evaluate both expression without introducing a branching.
            if (ExpressionIsSelfEvaluating(rhsEx))
            {
                var lhs = this.SharedState.EvaluateSubexpression(lhsEx);
                var rhs = this.SharedState.EvaluateSubexpression(rhsEx);
                evaluated = this.SharedState.CurrentBuilder.Or(lhs.Value, rhs.Value);
            }
            else
            {
                var evaluatedLhs = this.SharedState.EvaluateSubexpression(lhsEx);
                evaluated = this.SharedState.ConditionalEvaluation(
                    this.SharedState.CurrentBuilder.Not(evaluatedLhs.Value),
                    onCondTrue: () => this.SharedState.EvaluateSubexpression(rhsEx),
                    defaultValueForCondFalse: evaluatedLhs);
            }

            var value = this.SharedState.Values.FromSimpleValue(evaluated, exType);
            this.SharedState.ValueStack.Push(value);
            return ResolvedExpressionKind.InvalidExpr;
        }

        public override ResolvedExpressionKind OnModulo(TypedExpression lhsEx, TypedExpression rhsEx)
        {
            var lhs = this.SharedState.EvaluateSubexpression(lhsEx);
            var rhs = this.SharedState.EvaluateSubexpression(rhsEx);
            var exType = this.SharedState.CurrentExpressionType();

            IValue value;
            if (exType.Resolution.IsInt)
            {
                var res = this.SharedState.CurrentBuilder.SRem(lhs.Value, rhs.Value);
                value = this.SharedState.Values.FromSimpleValue(res, exType);
            }
            else if (exType.Resolution.IsBigInt)
            {
                // The runtime function BigIntModulus creates a new value with reference count 1.
                var func = this.SharedState.GetOrCreateRuntimeFunction(RuntimeLibrary.BigIntModulus);
                var res = this.SharedState.CurrentBuilder.Call(func, lhs.Value, rhs.Value);
                value = this.SharedState.Values.From(res, exType);
                this.SharedState.ScopeMgr.RegisterValue(value);
            }
            else
            {
                throw new NotSupportedException("invalid type for modulo");
            }

            this.SharedState.ValueStack.Push(value);
            return ResolvedExpressionKind.InvalidExpr;
        }

        public override ResolvedExpressionKind OnMultiplication(TypedExpression lhsEx, TypedExpression rhsEx)
        {
            var lhs = this.SharedState.EvaluateSubexpression(lhsEx);
            var rhs = this.SharedState.EvaluateSubexpression(rhsEx);
            var exType = this.SharedState.CurrentExpressionType();

            IValue value;
            if (exType.Resolution.IsInt)
            {
                var res = this.SharedState.CurrentBuilder.Mul(lhs.Value, rhs.Value);
                value = this.SharedState.Values.FromSimpleValue(res, exType);
            }
            else if (exType.Resolution.IsDouble)
            {
                var res = this.SharedState.CurrentBuilder.FMul(lhs.Value, rhs.Value);
                value = this.SharedState.Values.FromSimpleValue(res, exType);
            }
            else if (exType.Resolution.IsBigInt)
            {
                // The runtime function BigIntMultiply creates a new value with reference count 1.
                var func = this.SharedState.GetOrCreateRuntimeFunction(RuntimeLibrary.BigIntMultiply);
                var res = this.SharedState.CurrentBuilder.Call(func, lhs.Value, rhs.Value);
                value = this.SharedState.Values.From(res, exType);
                this.SharedState.ScopeMgr.RegisterValue(value);
            }
            else
            {
                throw new NotSupportedException("invalid type for multiplication");
            }

            this.SharedState.ValueStack.Push(value);
            return ResolvedExpressionKind.InvalidExpr;
        }

        public override ResolvedExpressionKind OnNamedItem(TypedExpression ex, Identifier acc)
        {
            IValue value;
            if (!(ex.ResolvedType.Resolution is ResolvedTypeKind.UserDefinedType udt))
            {
                throw new NotSupportedException("invalid type for named item access");
            }
            else if (!this.SharedState.TryGetCustomType(udt.Item.GetFullName(), out var udtDecl))
            {
                throw new InvalidOperationException("Q# declaration for type not found");
            }
            else if (acc is Identifier.LocalVariable itemName && FindNamedItem(itemName.Item, udtDecl.TypeItems, out var location))
            {
                value = this.SharedState.EvaluateSubexpression(ex);
                for (int i = 0; i < location.Count; i++)
                {
                    value = ((TupleValue)value).GetTupleElement(location[i]);
                }
            }
            else
            {
                throw new InvalidOperationException("invalid item name in named item access");
            }

            this.SharedState.ValueStack.Push(value);
            return ResolvedExpressionKind.InvalidExpr;
        }

        public override ResolvedExpressionKind OnNegative(TypedExpression ex)
        {
            var exValue = this.SharedState.EvaluateSubexpression(ex);
            var exType = this.SharedState.CurrentExpressionType();

            IValue value;
            if (exType.Resolution.IsInt)
            {
                var res = this.SharedState.CurrentBuilder.Neg(exValue.Value);
                value = this.SharedState.Values.FromSimpleValue(res, exType);
            }
            else if (exType.Resolution.IsDouble)
            {
                var res = this.SharedState.CurrentBuilder.FNeg(exValue.Value);
                value = this.SharedState.Values.FromSimpleValue(res, exType);
            }
            else if (exType.Resolution.IsBigInt)
            {
                // The runtime function BigIntNegative creates a new value with reference count 1.
                var func = this.SharedState.GetOrCreateRuntimeFunction(RuntimeLibrary.BigIntNegate);
                var res = this.SharedState.CurrentBuilder.Call(func, exValue.Value);
                value = this.SharedState.Values.From(res, exType);
                this.SharedState.ScopeMgr.RegisterValue(value);
            }
            else
            {
                throw new NotSupportedException("invalid type for negative");
            }

            this.SharedState.ValueStack.Push(value);
            return ResolvedExpressionKind.InvalidExpr;
        }

        public override ResolvedExpressionKind OnSizedArray(TypedExpression ex, TypedExpression size)
        {
            var itemValue = this.SharedState.EvaluateSubexpression(ex);
            return this.CreateAndPopulateArray(size, itemValue);
        }

        public override ResolvedExpressionKind OnNewArray(ResolvedType elementType, TypedExpression size)
        {
            IValue DefaultValue(ResolvedType type)
            {
                if (type.Resolution.IsInt)
                {
                    var value = this.SharedState.Context.CreateConstant(0L);
                    return this.SharedState.Values.FromSimpleValue(value, type);
                }
                else if (type.Resolution.IsDouble)
                {
                    var value = this.SharedState.Context.CreateConstant(0.0);
                    return this.SharedState.Values.FromSimpleValue(value, type);
                }
                else if (type.Resolution.IsBool)
                {
                    var value = this.SharedState.Context.CreateConstant(false);
                    return this.SharedState.Values.FromSimpleValue(value, type);
                }
                else if (type.Resolution.IsPauli)
                {
                    var pointer = this.SharedState.Constants.PauliI;
                    var constant = this.SharedState.CurrentBuilder.Load(this.SharedState.Types.Pauli, pointer);
                    return this.SharedState.Values.From(constant, type);
                }
                else if (type.Resolution.IsResult)
                {
                    var getZero = this.SharedState.GetOrCreateRuntimeFunction(RuntimeLibrary.ResultGetZero);
                    var constant = this.SharedState.CurrentBuilder.Call(getZero);
                    return this.SharedState.Values.From(constant, type);
                }
                else if (type.Resolution.IsQubit)
                {
                    var value = Constant.ConstPointerToNullFor(this.SharedState.Types.Qubit);
                    return this.SharedState.Values.From(value, type);
                }
                else if (type.Resolution.IsRange)
                {
                    var pointer = this.SharedState.Constants.EmptyRange;
                    var constant = this.SharedState.CurrentBuilder.Load(this.SharedState.Types.Range, pointer);
                    return this.SharedState.Values.From(constant, type);
                }
                else if (type.Resolution is ResolvedTypeKind.TupleType ts)
                {
                    var values = ts.Item.Select(DefaultValue).ToArray();
                    return this.SharedState.Values.CreateTuple(values);
                }
                else if (type.Resolution is ResolvedTypeKind.UserDefinedType udt)
                {
                    if (!this.SharedState.TryGetCustomType(udt.Item.GetFullName(), out var udtDecl))
                    {
                        throw new ArgumentException("type declaration not found");
                    }

                    var elementTypes = udtDecl.Type.Resolution is ResolvedTypeKind.TupleType items ? items.Item : ImmutableArray.Create(udtDecl.Type);
                    var values = elementTypes.Select(DefaultValue).ToArray();
                    return this.SharedState.Values.CreateCustomType(udt.Item, values);
                }

                if (type.Resolution is ResolvedTypeKind.ArrayType itemType)
                {
                    return this.SharedState.Values.CreateArray(itemType.Item);
                }
                else if (type.Resolution.IsFunction || type.Resolution.IsOperation)
                {
                    var value = Constant.ConstPointerToNullFor(this.SharedState.Types.Callable);
                    return this.SharedState.Values.FromCallable(value, type);
                }
                else if (type.Resolution.IsString)
                {
                    var create = this.SharedState.GetOrCreateRuntimeFunction(RuntimeLibrary.StringCreate);
                    var value = this.SharedState.CurrentBuilder.Call(create, this.SharedState.Types.DataArrayPointer.GetNullValue());
                    var built = this.SharedState.Values.From(value, type);
                    this.SharedState.ScopeMgr.RegisterValue(built);
                    return built;
                }
                else if (type.Resolution.IsBigInt)
                {
                    var value = this.SharedState.CurrentBuilder.Call(
                        this.SharedState.GetOrCreateRuntimeFunction(RuntimeLibrary.BigIntCreateI64),
                        this.SharedState.Context.CreateConstant(0L));
                    var built = this.SharedState.Values.From(value, type);
                    this.SharedState.ScopeMgr.RegisterValue(built);
                    return built;
                }
                else if (type.Resolution.IsUnitType)
                {
                    return this.SharedState.Values.Unit;
                }
                else
                {
                    throw new NotSupportedException("no known default value for the given type");
                }
            }

            var defaultValue = DefaultValue(elementType);
            return this.CreateAndPopulateArray(size, defaultValue);
        }

        public override ResolvedExpressionKind OnOperationCall(TypedExpression method, TypedExpression arg)
        {
            (TypedExpression, bool, int) StripModifiers(TypedExpression m, bool a, int c) =>
                m.Expression switch
                {
                    ResolvedExpressionKind.AdjointApplication adj => StripModifiers(adj.Item, !a, c),
                    ResolvedExpressionKind.ControlledApplication con => StripModifiers(con.Item, a, c + 1),
                    _ => (m, a, c),
                };

            TypedExpression BuildInnerArg(TypedExpression arg, int controlledCount)
            {
                // throws an InvalidOperationException if the remainingArg is not a tuple with two items
                (TypedExpression, TypedExpression) TupleItems(TypedExpression remainingArg) =>
                    (remainingArg.Expression is ResolvedExpressionKind.ValueTuple tuple && tuple.Item.Length == 2)
                    ? (tuple.Item[0], tuple.Item[1])
                    : throw new InvalidOperationException("control count is inconsistent with the shape of the argument tuple");

                if (controlledCount < 2)
                {
                    // no need to concatenate the controlled arguments
                    return arg;
                }

                // The arglist will be a 2-tuple with the first element an array of qubits and the second element
                // a 2-tuple containing an array of qubits and another tuple -- possibly with more nesting levels
                var (controls, remainingArg) = TupleItems(arg);
                while (--controlledCount > 0)
                {
                    var (innerControls, innerArg) = TupleItems(remainingArg);
                    controls = SyntaxGenerator.AddExpressions(controls.ResolvedType.Resolution, controls, innerControls);
                    remainingArg = innerArg;
                }

                return SyntaxGenerator.TupleLiteral(new[] { controls, remainingArg });
            }

            static QsSpecializationKind GetSpecializationKind(bool isAdjoint, bool isControlled) =>
                isAdjoint && isControlled ? QsSpecializationKind.QsControlledAdjoint :
                isControlled ? QsSpecializationKind.QsControlled :
                isAdjoint ? QsSpecializationKind.QsAdjoint :
                QsSpecializationKind.QsBody;

            // We avoid constructing a callable value when functors are applied to global callables.
            var (innerCallable, isAdjoint, controlledCount) = StripModifiers(method, false, 0);

            IValue value;
            var callableName = innerCallable.TryAsGlobalCallable().ValueOr(null);
            if (callableName == null)
            {
                // deal with local values; i.e. callables e.g. from partial applications or stored in local variables
                value = this.InvokeLocalCallable(method, arg);
            }
            else
            {
                // deal with global callables
                var innerArg = BuildInnerArg(arg, controlledCount);
                var kind = GetSpecializationKind(isAdjoint, controlledCount > 0);
                value = this.InvokeGlobalCallable(callableName, kind, innerArg);
            }

            this.SharedState.ValueStack.Push(value);
            return ResolvedExpressionKind.InvalidExpr;
        }

        public override ResolvedExpressionKind OnPartialApplication(TypedExpression method, TypedExpression arg)
        {
            PartialApplicationArgument BuildPartialArgList(ResolvedType argType, TypedExpression arg, IList<ResolvedType> remainingArgs, IList<TypedExpression> capturedValues)
            {
                // We need argType because missing argument items have MissingType, rather than the actual type.
                if (arg.Expression.IsMissingExpr)
                {
                    remainingArgs.Add(argType);
                    var itemType = this.SharedState.LlvmTypeFromQsharpType(argType);
                    return new InnerArg(this.SharedState, itemType, remainingArgs.Count - 1);
                }
                else if (arg.Expression is ResolvedExpressionKind.ValueTuple tuple
                    && argType.Resolution is ResolvedTypeKind.TupleType types)
                {
                    var items = types.Item.Zip(tuple.Item, (t, v) => BuildPartialArgList(t, v, remainingArgs, capturedValues));
                    return new InnerTuple(this.SharedState, argType, items);
                }
                else
                {
                    capturedValues.Add(arg);
                    return new InnerCapture(this.SharedState, capturedValues.Count - 1);
                }
            }

            IrFunction BuildLiftedSpecialization(string name, QsSpecializationKind kind, ResolvedType captureType, ResolvedType paArgsType, PartialApplicationArgument partialArgs)
            {
                IValue ApplyFunctors(CallableValue innerCallable)
                {
                    if (kind == QsSpecializationKind.QsBody)
                    {
                        return innerCallable;
                    }
                    else if (kind == QsSpecializationKind.QsAdjoint)
                    {
                        return this.ApplyFunctor(RuntimeLibrary.CallableMakeAdjoint, innerCallable, modifyInPlace: false);
                    }
                    else if (kind == QsSpecializationKind.QsControlled)
                    {
                        return this.ApplyFunctor(RuntimeLibrary.CallableMakeControlled, innerCallable, modifyInPlace: false);
                    }
                    else if (kind == QsSpecializationKind.QsControlledAdjoint)
                    {
                        innerCallable = this.ApplyFunctor(RuntimeLibrary.CallableMakeAdjoint, innerCallable, modifyInPlace: false);
                        return this.ApplyFunctor(RuntimeLibrary.CallableMakeControlled, innerCallable, modifyInPlace: true);
                    }
                    else
                    {
                        throw new NotImplementedException("unknown specialization");
                    }
                }

                void BuildPartialApplicationBody(IReadOnlyList<Argument> parameters)
                {
                    var captureTuple = this.SharedState.AsArgumentTuple(captureType, parameters[0]);
                    TupleValue BuildControlledInnerArgument()
                    {
                        // The argument tuple given to the controlled version of the partial application consists of the array of control qubits
                        // as well as a tuple with the remaining arguments for the partial application.
                        // We need to cast the corresponding function parameter to the appropriate type and load both of these items.
                        var ctlPaArgsTypes = ImmutableArray.Create(SyntaxGenerator.QubitArrayType, paArgsType);
                        var ctlPaArgsTuple = this.SharedState.Values.FromTuple(parameters[1], ctlPaArgsTypes);
                        var ctlPaArgItems = ctlPaArgsTuple.GetTupleElements();

                        // We then create and populate the complete argument tuple for the controlled specialization of the inner callable.
                        // The tuple consists of the control qubits and the combined tuple of captured values and the arguments given to the partial application.
                        var innerArgs = partialArgs.BuildItem(captureTuple, ctlPaArgItems[1]);
                        return this.SharedState.Values.CreateTuple(ctlPaArgItems[0], innerArgs);
                    }

                    TupleValue innerArg;
                    if (kind == QsSpecializationKind.QsControlled || kind == QsSpecializationKind.QsControlledAdjoint)
                    {
                        // Deal with the extra control qubit arg for controlled and controlled-adjoint
                        // We special case if the base specialization only takes a single parameter and don't create the sub-tuple in this case.
                        innerArg = BuildControlledInnerArgument();
                    }
                    else
                    {
                        var parArgsTuple = paArgsType.Resolution.IsUnitType
                            ? this.SharedState.Values.Unit
                            : this.SharedState.AsArgumentTuple(paArgsType, parameters[1]);
                        var typedInnerArg = partialArgs.BuildItem(captureTuple, parArgsTuple);
                        innerArg = typedInnerArg is TupleValue innerArgTuple
                            ? innerArgTuple
                            : this.SharedState.Values.CreateTuple(typedInnerArg);
                    }

                    var invokeCallable = this.SharedState.GetOrCreateRuntimeFunction(RuntimeLibrary.CallableInvoke);
                    var innerCallable = (CallableValue)captureTuple.GetTupleElement(0);
                    this.SharedState.CurrentBuilder.Call(invokeCallable, ApplyFunctors(innerCallable).Value, innerArg.OpaquePointer, parameters[2]);
                }

                return this.SharedState.GeneratePartialApplication(name, kind, BuildPartialApplicationBody);
            }

            var isTrivial = !arg.Exists(ex => !(ex.Expression.IsMissingExpr || ex.Expression.IsValueTuple));
            if (isTrivial)
            {
                // a partial application where all arguments are partially applied
                // is the same as just the method.
                return this.Expressions.OnTypedExpression(method).Expression;
            }

            var liftedName = this.SharedState.GlobalName("PartialApplication");
            ResolvedType CallableArgumentType(ResolvedType t) => t.Resolution switch
            {
                ResolvedTypeKind.Function paf => paf.Item1,
                ResolvedTypeKind.Operation pao => pao.Item1.Item1,
                _ => throw new InvalidOperationException("expecting an operation or function type"),
            };

            // Figure out the inputs to the resulting callable based on the signature of the partial application expression
            var exType = this.SharedState.CurrentExpressionType();
            var callableArgType = CallableArgumentType(exType);

            // Argument type of the callable that is partially applied
            var innerArgType = CallableArgumentType(method.ResolvedType);

            // Create the capture tuple, which contains the inner callable as the first item and
            // construct the mapping to combine captured arguments with the arguments for the partial application.
            // Since the capture tuple won't be accessible and will only be used by the partial application,
            // we don't register the tuple with the scope manager and instead don't increase the ref count
            // when building the partial application. Since the partial application is registered with the scope
            // manager, the capture tuple will be released when the partial application is, as it should be.
            var captured = ImmutableArray.CreateBuilder<TypedExpression>();
            captured.Add(method);
            var rebuild = BuildPartialArgList(innerArgType, arg, new List<ResolvedType>(), captured);
            var captureType = ResolvedType.New(ResolvedTypeKind.NewTupleType(captured.Select(element => element.ResolvedType).ToImmutableArray()));

            // Create the lifted specialization implementation(s)
            // First, figure out which ones we need to create
            var callableInfo = method.ResolvedType.TryGetCallableInformation();
            var supportedFunctors = callableInfo.IsValue
                ? callableInfo.Item.Characteristics.SupportedFunctors
                : QsNullable<ImmutableHashSet<QsFunctor>>.Null;

            bool SupportsFunctors(params QsFunctor[] functors) =>
                supportedFunctors.IsValue && functors.All(supportedFunctors.Item.Contains);

            bool SupportsNecessaryFunctors(QsSpecializationKind kind) =>
                kind == QsSpecializationKind.QsAdjoint ? SupportsFunctors(QsFunctor.Adjoint) :
                kind == QsSpecializationKind.QsControlled ? SupportsFunctors(QsFunctor.Controlled) :
                kind == QsSpecializationKind.QsControlledAdjoint ? SupportsFunctors(QsFunctor.Adjoint, QsFunctor.Controlled) :
                true;

            IrFunction? BuildSpec(QsSpecializationKind kind) =>
                SupportsNecessaryFunctors(kind)
                    ? BuildLiftedSpecialization(liftedName, kind, captureType, callableArgType, rebuild)
                    : null;
            var table = this.SharedState.GetOrCreateCallableTable(liftedName, BuildSpec);
            var value = this.SharedState.Values.CreateCallable(exType, table, captured.ToImmutable());

            this.SharedState.ValueStack.Push(value);
            return ResolvedExpressionKind.InvalidExpr;
        }

        public override ResolvedExpressionKind OnPauliLiteral(QsPauli p)
        {
            IValue LoadPauli(Value pauli)
            {
                var constant = this.SharedState.CurrentBuilder.Load(this.SharedState.Types.Pauli, pauli);
                var exType = this.SharedState.CurrentExpressionType();
                return this.SharedState.Values.From(constant, exType);
            }

            IValue value;
            if (p.IsPauliI)
            {
                value = LoadPauli(this.SharedState.Constants.PauliI);
            }
            else if (p.IsPauliX)
            {
                value = LoadPauli(this.SharedState.Constants.PauliX);
            }
            else if (p.IsPauliY)
            {
                value = LoadPauli(this.SharedState.Constants.PauliY);
            }
            else if (p.IsPauliZ)
            {
                value = LoadPauli(this.SharedState.Constants.PauliZ);
            }
            else
            {
                throw new NotSupportedException("unknown value for Pauli");
            }

            this.SharedState.ValueStack.Push(value);
            return ResolvedExpressionKind.InvalidExpr;
        }

        public override ResolvedExpressionKind OnRangeLiteral(TypedExpression lhs, TypedExpression rhs)
        {
            Value start;
            Value step;
            switch (lhs.Expression)
            {
                case ResolvedExpressionKind.RangeLiteral lit:
                    start = this.SharedState.EvaluateSubexpression(lit.Item1).Value;
                    step = this.SharedState.EvaluateSubexpression(lit.Item2).Value;
                    break;
                default:
                    start = this.SharedState.EvaluateSubexpression(lhs).Value;
                    step = this.SharedState.Context.CreateConstant(1L);
                    break;
            }

            Value end = this.SharedState.EvaluateSubexpression(rhs).Value;
            var value = this.SharedState.CreateRange(start, step, end);

            this.SharedState.ValueStack.Push(value);
            return ResolvedExpressionKind.InvalidExpr;
        }

        public override ResolvedExpressionKind OnResultLiteral(QsResult r)
        {
            var getResultLiteral = this.SharedState.GetOrCreateRuntimeFunction(
                r.IsZero ? RuntimeLibrary.ResultGetZero : RuntimeLibrary.ResultGetOne);
            var constant = this.SharedState.CurrentBuilder.Call(getResultLiteral);
            var exType = this.SharedState.CurrentExpressionType();
            var value = this.SharedState.Values.From(constant, exType);
            this.SharedState.ValueStack.Push(value);
            return ResolvedExpressionKind.InvalidExpr;
        }

        public override ResolvedExpressionKind OnRightShift(TypedExpression lhsEx, TypedExpression rhsEx)
        {
            var lhs = this.SharedState.EvaluateSubexpression(lhsEx);
            var rhs = this.SharedState.EvaluateSubexpression(rhsEx);
            var exType = this.SharedState.CurrentExpressionType();

            IValue value;
            if (exType.Resolution.IsInt)
            {
                var res = this.SharedState.CurrentBuilder.ArithmeticShiftRight(lhs.Value, rhs.Value);
                value = this.SharedState.Values.FromSimpleValue(res, exType);
            }
            else if (exType.Resolution.IsBigInt)
            {
                // The runtime function BigIntRightShift creates a new value with reference count 1.
                var func = this.SharedState.GetOrCreateRuntimeFunction(RuntimeLibrary.BigIntShiftRight);
                var res = this.SharedState.CurrentBuilder.Call(func, lhs.Value, rhs.Value);
                value = this.SharedState.Values.From(res, exType);
                this.SharedState.ScopeMgr.RegisterValue(value);
            }
            else
            {
                throw new NotSupportedException("invalid type for right shift");
            }

            this.SharedState.ValueStack.Push(value);
            return ResolvedExpressionKind.InvalidExpr;
        }

        public override ResolvedExpressionKind OnStringLiteral(string str, ImmutableArray<TypedExpression> exs)
        {
            var subexpressions = exs.Select(this.SharedState.EvaluateSubexpression).ToArray();
            var value = CreateStringLiteral(this.SharedState, str, subexpressions);
            this.SharedState.ValueStack.Push(value);
            return ResolvedExpressionKind.InvalidExpr;
        }

        public override ResolvedExpressionKind OnSubtraction(TypedExpression lhsEx, TypedExpression rhsEx)
        {
            var lhs = this.SharedState.EvaluateSubexpression(lhsEx);
            var rhs = this.SharedState.EvaluateSubexpression(rhsEx);
            var exType = this.SharedState.CurrentExpressionType();

            IValue value;
            if (exType.Resolution.IsInt)
            {
                var res = this.SharedState.CurrentBuilder.Sub(lhs.Value, rhs.Value);
                value = this.SharedState.Values.FromSimpleValue(res, exType);
            }
            else if (exType.Resolution.IsDouble)
            {
                var res = this.SharedState.CurrentBuilder.FSub(lhs.Value, rhs.Value);
                value = this.SharedState.Values.FromSimpleValue(res, exType);
            }
            else if (exType.Resolution.IsBigInt)
            {
                // The runtime function BigIntSubtract creates a new value with reference count 1.
                var func = this.SharedState.GetOrCreateRuntimeFunction(RuntimeLibrary.BigIntSubtract);
                var res = this.SharedState.CurrentBuilder.Call(func, lhs.Value, rhs.Value);
                value = this.SharedState.Values.From(res, exType);
                this.SharedState.ScopeMgr.RegisterValue(value);
            }
            else
            {
                throw new NotSupportedException("invalid type for subtraction");
            }

            this.SharedState.ValueStack.Push(value);
            return ResolvedExpressionKind.InvalidExpr;
        }

        public override ResolvedExpressionKind OnUnitValue()
        {
            var value = this.SharedState.Values.Unit;
            this.SharedState.ValueStack.Push(value);
            return ResolvedExpressionKind.InvalidExpr;
        }

        public override ResolvedExpressionKind OnValueArray(ImmutableArray<TypedExpression> vs)
        {
            // TODO: handle multi-dimensional arrays
            var elementType = this.SharedState.CurrentExpressionType().Resolution is ResolvedTypeKind.ArrayType arrItemType
                ? arrItemType.Item
                : throw new InvalidOperationException("current expression is not of type array");

            var value = this.SharedState.Values.CreateArray(elementType, vs);
            this.SharedState.ValueStack.Push(value);
            return ResolvedExpressionKind.InvalidExpr;
        }

        public override ResolvedExpressionKind OnValueTuple(ImmutableArray<TypedExpression> vs)
        {
            IValue value =
                vs.Length == 0 ? this.SharedState.Values.Unit :
                vs.Length == 1 ? this.SharedState.EvaluateSubexpression(vs.Single()) :
                this.SharedState.Values.CreateTuple(vs);
            this.SharedState.ValueStack.Push(value);
            return ResolvedExpressionKind.InvalidExpr;
        }

        public override ResolvedExpressionKind OnUnwrapApplication(TypedExpression ex)
        {
            // Since we simply represent user defined types as tuples, we don't need to do anything
            // except pushing the value on the value stack unless the tuples contains a single item,
            // in which case we need to remove the tuple wrapping.
            var value = this.SharedState.EvaluateSubexpression(ex);
            if (!(ex.ResolvedType.Resolution is ResolvedTypeKind.UserDefinedType udt))
            {
                throw new NotSupportedException("invalid type for unwrap operator");
            }
            else if (!this.SharedState.TryGetCustomType(udt.Item.GetFullName(), out var udtDecl))
            {
                throw new InvalidOperationException("Q# declaration for type not found");
            }
            else if (!udtDecl.Type.Resolution.IsTupleType)
            {
                value = ((TupleValue)value).GetTupleElement(0);
            }

            this.SharedState.ValueStack.Push(value);
            return ResolvedExpressionKind.InvalidExpr;
        }
    }
}<|MERGE_RESOLUTION|>--- conflicted
+++ resolved
@@ -959,19 +959,12 @@
                 array.GetArrayElementPointer(index).StoreValue(itemValue);
                 this.SharedState.ScopeMgr.CloseScope(itemValue);
             }
-<<<<<<< HEAD
-=======
-
->>>>>>> f771892e
+
             this.SharedState.IterateThroughRange(start, null, end, PopulateItem);
             return ResolvedExpressionKind.InvalidExpr;
         }
 
-<<<<<<< HEAD
-        // public overrides
-=======
         /* public overrides */
->>>>>>> f771892e
 
         public override ResolvedExpressionKind OnAddition(TypedExpression lhsEx, TypedExpression rhsEx)
         {
