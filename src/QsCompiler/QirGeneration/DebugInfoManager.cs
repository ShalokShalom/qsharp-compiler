--- conflicted
+++ resolved
@@ -140,6 +140,11 @@
         /// <returns>The compile unit related to this source file</returns>
         private DebugInfoBuilder GetOrCreateDIBuilder(string sourcePath)
         {
+            if (string.IsNullOrWhiteSpace(sourcePath))
+            {
+                throw new ArgumentException("Expected valid sourcePath");
+            }
+
             DebugInfoBuilder di;
             if (this.dIBuilders.TryGetValue(sourcePath, out di))
             {
@@ -150,7 +155,7 @@
                 // Change the extension for to .c because of the language/extension issue
                 string cSourcePath = Path.ChangeExtension(sourcePath, ".c");
 
-                // TODO: If we need compilation flags (an optional argument to CreateBitcodeModule) in the future we will need
+                // TODO: If we need compilation flags (an optional argument to CreateCompileUnit) in the future we will need
                 // to figure out how to get the compile options in the CompilationLoader.Configuration
                 // and turn them into a string (although the compilation flags don't seem to be emitted to the IR anyways)
                 di = this.Module.CreateDIBuilder();
@@ -159,6 +164,7 @@
                     cSourcePath,
                     GetQirProducerIdent(),
                     null);
+                this.dIBuilders.Add(sourcePath, di);
                 return di;
             }
         }
@@ -202,48 +208,7 @@
                     throw new Exception("No entry point found in the source code");
                 }
 
-                string cSourcePath = Path.ChangeExtension(sourcePath, ".c");
-<<<<<<< HEAD
-                DebugInfoBuilder di = owningModule.CreateDIBuilder();
-                di.CreateCompileUnit(
-                    QSharpLanguage, // Note that to debug the source file, you'll have to copy the content of the .qs file into a .c file with the same name
-                    cSourcePath,
-                    GetQirProducerIdent(),
-                    null);
-=======
-
-                // TODO: If we need compilation flags (an optional argument to CreateBitcodeModule) in the future we will need
-                // to figure out how to get the compile options in the CompilationLoader.Configuration
-                // and turn them into a string (although the compilation flags don't seem to be emitted to the IR anyways)
-                BitcodeModule newModule = this.Context.CreateBitcodeModule(
-                    moduleID,
-                    QSharpLanguage, // For now, we are using the C interface. Ideally this would be a user defined language for Q#
-                    cSourcePath, // Note that to debug the source file, you'll have to copy the content of the .qs file into a .c file with the same name
-                    GetQirProducerIdent());
-
-                // Add Module identity and Module Flags
-                newModule.AddProducerIdentMetadata(GetQirProducerIdent());
-
-                // TODO: ModuleFlagBehavior.Warning is emitting a 1 (indicating error) instead of 2
-                newModule.AddModuleFlag(ModuleFlagBehavior.Warning, BitcodeModule.DwarfVersionValue, this.GetDwarfVersion());
-                newModule.AddModuleFlag(ModuleFlagBehavior.Warning, BitcodeModule.DebugVersionValue, BitcodeModule.DebugMetadataVersion);
-                newModule.AddModuleFlag(ModuleFlagBehavior.Warning, this.GetCodeViewName(), this.GetCodeViewVersion()); // TODO: We seem to need this flag and not Dwarf in order to debug on Windows. Need to look into why LLDB is using CodeView on Windows
-                AddTargetSpecificModuleFlags();
-
-                return newModule;
-            }
-            else
-            {
-                return this.Context.CreateBitcodeModule();
-            }
-
-            void AddTargetSpecificModuleFlags()
-            {
-                // TODO: could be useful to have target-specific module flags at some point
-                // Examples: AddModuleFlag(ModuleFlagBehavior.Error, "PIC Level", 2); (ModuleFlagBehavior.Error, "wchar_size", 4); (ModuleFlagBehavior.Error, "min_enum_size", 4)
-                // Have access to newModule here
-                return;
->>>>>>> da2067f9
+                this.GetOrCreateDIBuilder(sourcePath);
             }
         }
     }
