﻿// Copyright (c) Microsoft Corporation.
// Licensed under the MIT License.

using System;
using System.Collections.Generic;
using System.Collections.Immutable;
using System.Linq;
using Microsoft.Quantum.QsCompiler.DataTypes;
using Microsoft.Quantum.QsCompiler.ReservedKeywords;
using Microsoft.Quantum.QsCompiler.SyntaxTokens;
using Microsoft.Quantum.QsCompiler.SyntaxTree;

namespace Microsoft.Quantum.QsCompiler.Transformations.Targeting
{
    using ArgumentTuple = QsTuple<LocalVariableDeclaration<QsLocalSymbol>>;
    using ExpressionKind = QsExpressionKind<TypedExpression, Identifier, ResolvedType>;
    using TypeKind = QsTypeKind<ResolvedType, UserDefinedType, QsTypeParameter, CallableInformation>;

    /// <summary>
    /// Static class used to generated callables as needed
    /// such that each intrinsic specialization is its own callables,
    /// and label intrinsic callables with target instruction names.
    /// </summary>
    public static class InferTargetInstructions
    {
        /// <summary>
        /// Returns the suffix used to distinguish the generated callables for each functor specialization.
        /// </summary>
        public static string SpecializationSuffix(QsSpecializationKind kind) =>
            kind.IsQsBody ? "__Body" :
            kind.IsQsAdjoint ? "__Adj" :
            kind.IsQsControlled ? "__Ctl" :
            kind.IsQsControlledAdjoint ? "__CtlAdj" :
            $"__{kind}";

        /// <inheritdoc cref="ReplaceSelfAdjointSpecializations(QsNamespace)" />
        public static QsCompilation ReplaceSelfAdjointSpecializations(QsCompilation compilation)
        {
            var namespaces = compilation.Namespaces.Select(ReplaceSelfAdjointSpecializations).ToImmutableArray();
            return new QsCompilation(namespaces, compilation.EntryPoints);
        }

        /// <inheritdoc cref="LiftIntrinsicSpecializations(QsNamespace)" />
        public static QsCompilation LiftIntrinsicSpecializations(QsCompilation compilation)
        {
            var namespaces = compilation.Namespaces.Select(LiftIntrinsicSpecializations).ToImmutableArray();
            return new QsCompilation(namespaces, compilation.EntryPoints);
        }

        /// <summary>
        /// Adds a TargetInstruction attribute to each intrinsic callable that doesn't have one,
        /// unless the automatically determined target instruction name conflicts with another target instruction name.
        /// The automatically determined name of the target instruction is the lower case version of the unqualified callable name.
        /// Type constructors and generic callables are left unchanged.
        /// </summary>
        /// <returns>Returns true if all missing attributes have been successfully added and false if some attributes could not be added.</returns>
        /// <exception cref="InvalidOperationException">All intrinsic callables need to have exactly one body specialization.</exception>
        public static bool TryAddMissingTargetInstructionAttributes(QsCompilation compilation, out QsCompilation transformed)
        {
            var success = true;
            List<string> instructionNames = new List<string>();
            // populate the intruction names with all manually specified ones first
            foreach (var callable in compilation.Namespaces.Callables())
            {
                var manuallySpecified = SymbolResolution.TryGetTargetInstructionName(callable.Attributes);
                if (manuallySpecified.IsValue)
                {
                    instructionNames.Add(manuallySpecified.Item);
                }
            }

            QsCallable AddAttribute(QsCallable callable)
            {
                if (callable.Specializations.Length != 1)
                {
                    throw new InvalidOperationException("intrinsic callable needs to have exactly one body specialization");
                }

                var instructionName = callable.FullName.Name.ToLowerInvariant();
                if (instructionNames.Contains(instructionName))
                {
                    success = false;
                    return callable;
                }
                return callable.AddAttribute(
                    AttributeUtils.BuildAttribute(
                        BuiltIn.TargetInstruction.FullName,
                        AttributeUtils.StringArgument(instructionName)));
            }

            QsNamespace AddAttributes(QsNamespace ns)
            {
                var elements = ns.Elements.Select(element =>
                    element is QsNamespaceElement.QsCallable callable
                    && callable.Item.IsIntrinsic
                    && callable.Item.Signature.TypeParameters.Length == 0
                    && !callable.Item.Kind.IsTypeConstructor
                    && !callable.Item.Attributes.Any(BuiltIn.DefinesTargetInstruction)
                    ? QsNamespaceElement.NewQsCallable(AddAttribute(callable.Item))
                    : element);
                return new QsNamespace(ns.Name, elements.ToImmutableArray(), ns.Documentation);
            }

            var namespaces = compilation.Namespaces.Select(AddAttributes).ToImmutableArray();
            transformed = new QsCompilation(namespaces, compilation.EntryPoints);
            return success;
        }

        // private methods

        private static ArgumentTuple BuildSpecArgTuple(ArgumentTuple callableArg, QsSpecializationKind specKind) =>
            specKind.IsQsControlled || specKind.IsQsControlledAdjoint
                ? SyntaxGenerator.WithControlQubits(
                    callableArg,
                    QsNullable<Position>.Null,
                    QsLocalSymbol.NewValidName(InternalUse.ControlQubitsName),
                    QsNullable<DataTypes.Range>.Null)
                : callableArg;

        private static TypeKind OperationTypeFromSignature(ResolvedSignature signature) =>
            TypeKind.NewOperation(
                Tuple.Create(signature.ArgumentType, signature.ReturnType),
                signature.Information);

        private static TypedExpression IdentifierForCallable(QsQualifiedName cName, TypeKind cType) =>
            SyntaxGenerator.AutoGeneratedExpression(
                ExpressionKind.NewIdentifier(
                    Identifier.NewGlobalCallable(cName),
                    QsNullable<ImmutableArray<ResolvedType>>.Null),
                cType,
                false);

        /// <summary>
        /// Replaces self adjoint generation directives in non-intrinsic callables with a provided implementation
        /// that calls the appropriate specialization of the callable.
        /// Intrinsic callables are left unchanged.
        /// </summary>
        private static QsNamespace ReplaceSelfAdjointSpecializations(QsNamespace ns)
        {
            var elements = ImmutableArray.CreateBuilder<QsNamespaceElement>();
            foreach (var element in ns.Elements)
            {
                if (element is QsNamespaceElement.QsCallable c)
                {
                    if (c.Item.IsSelfAdjoint && !c.Item.IsIntrinsic)
                    {
                        var callableId = IdentifierForCallable(
                            c.Item.FullName,
                            OperationTypeFromSignature(c.Item.Signature));

                        var callable = c.Item.WithSpecializations(specs =>
                            ImmutableArray.CreateRange(specs.Select(spec =>
                            {
                                if (spec.Kind.IsQsBody || spec.Kind.IsQsControlled)
                                {
                                    return spec;
                                }
                                else
                                {
                                    var argTuple = BuildSpecArgTuple(c.Item.ArgumentTuple, spec.Kind);
                                    var callee = spec.Kind.IsQsControlledAdjoint
                                        ? SyntaxGenerator.AutoGeneratedExpression(
                                            ExpressionKind.NewControlledApplication(callableId),
                                            OperationTypeFromSignature(spec.Signature),
                                            false)
                                        : callableId;

                                    var call = SyntaxGenerator.CallNonGeneric(
                                        callee,
                                        SyntaxGenerator.ArgumentTupleAsExpression(argTuple));
                                    var statement = new QsStatement(
                                        QsStatementKind.NewQsReturnStatement(call),
                                        LocalDeclarations.Empty,
                                        QsNullable<QsLocation>.Null,
                                        QsComments.Empty);
                                    var localDeclarations = new LocalDeclarations(
                                        SyntaxGenerator.ValidDeclarations(SyntaxGenerator.ExtractItems(argTuple)));

                                    return spec.WithImplementation(SpecializationImplementation.NewProvided(
                                        argTuple,
                                        new QsScope(ImmutableArray.Create(statement), localDeclarations)));
                                }
                            })));
                        elements.Add(QsNamespaceElement.NewQsCallable(callable));
                    }
                    else
                    {
                        elements.Add(element);
                    }
                }
                else
                {
                    elements.Add(element);
                }
            }
            return new QsNamespace(ns.Name, elements.ToImmutable(), ns.Documentation);
        }

        /// <summary>
        /// Creates a separate callable for each intrinsic specialization,
        /// and replaces the specialization implementations of the original callable with a call to these.
        /// Self adjoint generation directives in intrinsic callables are replaced by a provided implementation.
        /// Type constructors and generic callables or callables that already define a target instruction name are left unchanged.
        /// </summary>
        /// <exception cref="ArgumentException">
        /// An intrinsic callable contains non-intrinsic specializations
        /// or a non-intrinsic callable contains intrinsic specializations,
        /// or the a callable doesn't have a body specialization.
        /// </exception>
        /// <exception cref="InvalidOperationException">
        /// A specialization has explicit type arguments;
        /// Monomorphization needs to run before separating target instructions.
        /// </exception>
        private static QsNamespace LiftIntrinsicSpecializations(QsNamespace ns)
        {
            var elements = ImmutableArray.CreateBuilder<QsNamespaceElement>();
            foreach (var element in ns.Elements)
            {
                if (element is QsNamespaceElement.QsCallable c
                    && c.Item.Signature.TypeParameters.Length == 0
                    && !c.Item.Kind.IsTypeConstructor)
                {
                    if (c.Item.IsIntrinsic)
                    {
                        QsCallable callable = c.Item;
                        if (!callable.Specializations.Any(spec => spec.Kind.IsQsBody))
                        {
                            throw new ArgumentException("missing body specialization");
                        }
                        else if (callable.Specializations.Any(spec => spec.TypeArguments.IsValue))
                        {
                            throw new InvalidOperationException("specialization with type arguments");
                        }
                        else if (callable.Specializations.Length == 1 && callable.Attributes.Any(BuiltIn.DefinesTargetInstruction))
                        {
                            elements.Add(element);
                        }
                        else
                        {
                            QsQualifiedName GeneratedName(QsSpecializationKind kind) =>
                                new QsQualifiedName(callable.FullName.Namespace, $"{callable.FullName.Name}{SpecializationSuffix(kind)}");

                            var specializations = ImmutableArray.CreateRange(callable.Specializations.Select(spec =>
                            {
                                var inferredInfo = spec.Signature.Information.InferredInformation;
                                if (!inferredInfo.IsIntrinsic && !inferredInfo.IsSelfAdjoint)
                                {
                                    throw new ArgumentException("non-intrinsic specialization for intrinsic callable");
                                }

                                // Get the correct argument tuple both for the added intrinsic callable
                                // and the generated provided specialization that replaces the intrinsic one.
                                var argTuple = BuildSpecArgTuple(callable.ArgumentTuple, spec.Kind);

                                // Create a separate callable for that specialization,
                                // unless the specialization is not needed for a self-adjoint callable.

                                var genCallableSignature = new ResolvedSignature(
                                    ImmutableArray<QsLocalSymbol>.Empty,
                                    spec.Signature.ArgumentType,
                                    spec.Signature.ReturnType,
                                    new CallableInformation(
                                        ResolvedCharacteristics.Empty,
                                        new InferredCallableInformation(isIntrinsic: true, isSelfAdjoint: false)));
<<<<<<< HEAD
                                var genCallableName = GeneratedName(
                                    inferredInfo.IsSelfAdjoint && spec.Kind.IsQsAdjoint ? QsSpecializationKind.QsBody :
                                    inferredInfo.IsSelfAdjoint && spec.Kind.IsQsControlledAdjoint ? QsSpecializationKind.QsControlled :
                                    spec.Kind);

                                if (!inferredInfo.IsSelfAdjoint || spec.Kind.IsQsBody || spec.Kind.IsQsControlled)
                                {
                                    var genCallableBody = new QsSpecialization(
                                        QsSpecializationKind.QsBody,
                                        genCallableName,
                                        spec.Attributes,
                                        spec.SourceFile,
                                        QsNullable<QsLocation>.Null,
                                        spec.TypeArguments,
                                        genCallableSignature,
                                        SpecializationImplementation.Intrinsic,
                                        spec.Documentation,
                                        spec.Comments);
                                    var genCallable = new QsCallable(
                                        callable.Kind,
                                        genCallableName,
                                        callable.Attributes,
                                        callable.Modifiers,
                                        spec.SourceFile,
                                        spec.Location,
                                        genCallableSignature,
                                        argTuple,
                                        ImmutableArray.Create(genCallableBody),
                                        ImmutableArray<string>.Empty,
                                        QsComments.Empty);
                                    elements.Add(QsNamespaceElement.NewQsCallable(genCallable));
                                }

                                // Create a specialization that calls into the generated callable,
                                // or the corresponding callable no callable for the specialization
                                // has been added due to hte operation being self-adjoint.
=======
                                var genCallableName = GeneratedName(spec.Kind);
                                var genCallableBody = new QsSpecialization(
                                    QsSpecializationKind.QsBody,
                                    genCallableName,
                                    spec.Attributes,
                                    spec.Source,
                                    QsNullable<QsLocation>.Null,
                                    spec.TypeArguments,
                                    genCallableSignature,
                                    SpecializationImplementation.Intrinsic,
                                    spec.Documentation,
                                    spec.Comments);
                                var genCallable = new QsCallable(
                                    callable.Kind,
                                    genCallableName,
                                    callable.Attributes,
                                    callable.Modifiers,
                                    spec.Source,
                                    spec.Location,
                                    genCallableSignature,
                                    argTuple,
                                    ImmutableArray.Create(genCallableBody),
                                    ImmutableArray<string>.Empty,
                                    QsComments.Empty);
                                elements.Add(QsNamespaceElement.NewQsCallable(genCallable));
>>>>>>> 1ffed2d4

                                var genCallableType =
                                    callable.Kind == QsCallableKind.Operation
                                    ? OperationTypeFromSignature(genCallableSignature)
                                    : TypeKind.NewFunction(genCallableSignature.ArgumentType, genCallableSignature.ReturnType);
                                var call = SyntaxGenerator.CallNonGeneric(
                                    IdentifierForCallable(genCallableName, genCallableType),
                                    SyntaxGenerator.ArgumentTupleAsExpression(argTuple));
                                var statement = new QsStatement(
                                    QsStatementKind.NewQsReturnStatement(call),
                                    LocalDeclarations.Empty,
                                    QsNullable<QsLocation>.Null,
                                    QsComments.Empty);
                                var localDeclarations = new LocalDeclarations(
                                    SyntaxGenerator.ValidDeclarations(SyntaxGenerator.ExtractItems(argTuple)));

                                return spec.WithImplementation(SpecializationImplementation.NewProvided(
                                    argTuple,
                                    new QsScope(ImmutableArray.Create(statement), localDeclarations)));
                            }));

                            // Create a callable that contains all specializations that
                            // call into the generated callables for each specialization.

                            var inlineAttribute = AttributeUtils.BuildAttribute(BuiltIn.Inline.FullName, SyntaxGenerator.UnitValue);
                            var signature = new ResolvedSignature(
                                ImmutableArray<QsLocalSymbol>.Empty,
                                callable.Signature.ArgumentType,
                                callable.Signature.ReturnType,
                                new CallableInformation(
                                    callable.Signature.Information.Characteristics,
                                    new InferredCallableInformation(isSelfAdjoint: callable.IsSelfAdjoint, isIntrinsic: false)));
                            var redirect = new QsCallable(
                                callable.Kind,
                                callable.FullName,
                                ImmutableArray.Create(inlineAttribute),
                                callable.Modifiers,
                                callable.Source,
                                callable.Location,
                                signature,
                                callable.ArgumentTuple,
                                specializations,
                                callable.Documentation,
                                callable.Comments);
                            elements.Add(QsNamespaceElement.NewQsCallable(redirect));
                        }
                    }
                    else if (c.Item.Specializations.Any(spec => spec.Implementation.IsIntrinsic))
                    {
                        throw new ArgumentException("intrinsic specialization for non-intrinsic callable");
                    }
                    else
                    {
                        elements.Add(element);
                    }
                }
                else
                {
                    elements.Add(element);
                }
            }
            return new QsNamespace(ns.Name, elements.ToImmutable(), ns.Documentation);
        }
    }
}<|MERGE_RESOLUTION|>--- conflicted
+++ resolved
@@ -262,7 +262,6 @@
                                     new CallableInformation(
                                         ResolvedCharacteristics.Empty,
                                         new InferredCallableInformation(isIntrinsic: true, isSelfAdjoint: false)));
-<<<<<<< HEAD
                                 var genCallableName = GeneratedName(
                                     inferredInfo.IsSelfAdjoint && spec.Kind.IsQsAdjoint ? QsSpecializationKind.QsBody :
                                     inferredInfo.IsSelfAdjoint && spec.Kind.IsQsControlledAdjoint ? QsSpecializationKind.QsControlled :
@@ -274,7 +273,7 @@
                                         QsSpecializationKind.QsBody,
                                         genCallableName,
                                         spec.Attributes,
-                                        spec.SourceFile,
+                                        spec.Source,
                                         QsNullable<QsLocation>.Null,
                                         spec.TypeArguments,
                                         genCallableSignature,
@@ -286,7 +285,7 @@
                                         genCallableName,
                                         callable.Attributes,
                                         callable.Modifiers,
-                                        spec.SourceFile,
+                                        spec.Source,
                                         spec.Location,
                                         genCallableSignature,
                                         argTuple,
@@ -299,33 +298,6 @@
                                 // Create a specialization that calls into the generated callable,
                                 // or the corresponding callable no callable for the specialization
                                 // has been added due to hte operation being self-adjoint.
-=======
-                                var genCallableName = GeneratedName(spec.Kind);
-                                var genCallableBody = new QsSpecialization(
-                                    QsSpecializationKind.QsBody,
-                                    genCallableName,
-                                    spec.Attributes,
-                                    spec.Source,
-                                    QsNullable<QsLocation>.Null,
-                                    spec.TypeArguments,
-                                    genCallableSignature,
-                                    SpecializationImplementation.Intrinsic,
-                                    spec.Documentation,
-                                    spec.Comments);
-                                var genCallable = new QsCallable(
-                                    callable.Kind,
-                                    genCallableName,
-                                    callable.Attributes,
-                                    callable.Modifiers,
-                                    spec.Source,
-                                    spec.Location,
-                                    genCallableSignature,
-                                    argTuple,
-                                    ImmutableArray.Create(genCallableBody),
-                                    ImmutableArray<string>.Empty,
-                                    QsComments.Empty);
-                                elements.Add(QsNamespaceElement.NewQsCallable(genCallable));
->>>>>>> 1ffed2d4
 
                                 var genCallableType =
                                     callable.Kind == QsCallableKind.Operation
