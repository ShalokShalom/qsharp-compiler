﻿// -----------------------------------------------------------------------
// <copyright file="DebugBasicType.cs" company="Ubiquity.NET Contributors">
// Copyright (c) Ubiquity.NET Contributors. All rights reserved.
// Portions Copyright (c) Microsoft Corporation
// </copyright>
// -----------------------------------------------------------------------

using System;

using Ubiquity.NET.Llvm.Types;

namespace Ubiquity.NET.Llvm.DebugInfo
{
    /// <summary>Debug information binding between an LLVM native <see cref="ITypeRef"/> and a <see cref="DIBasicType"/></summary>
    /// <remarks>
    /// This class provides a binding between an LLVM type and a corresponding <see cref="DIBasicType"/>.
    /// In LLVM all primitive types are unnamed and interned. That is, any use of an i8 is always the same
    /// type. However, at the source language level it is common to have named primitive types that map
    /// to the same underlying LLVM. For example, in C and C++ char maps to i8 but so does unsigned char
    /// (LLVM integral types don't have signed vs unsigned). This class is designed to handle this sort
    /// of one to many mapping of the lower level LLVM types to source level debugging types. Each
    /// instance of this class represents a source level basic type and the corresponding representation
    /// for LLVM.
    /// </remarks>
    /// <seealso href="xref:llvm_langref#dibasictype">LLVM DIBasicType</seealso>
    public class DebugBasicType
        : DebugType<ITypeRef, DIBasicType>
    {
        /// <summary>Initializes a new instance of the <see cref="DebugBasicType"/> class.</summary>
        /// <param name="llvmType">Type to wrap debug information for</param>
        /// <param name="dIBuilder"><see cref="DebugInfoBuilder"/> to use when constructing debug info</param>
        /// <param name="name">Source language name of the type</param>
        /// <param name="encoding">Encoding for the type</param>
<<<<<<< HEAD
        public DebugBasicType(ITypeRef llvmType, DebugInfoBuilder dIBuilder, string name, DiTypeKind encoding) // Ryan: looks useful
=======
        public DebugBasicType(ITypeRef llvmType, DebugInfoBuilder dIBuilder, string name, DiTypeKind encoding)
>>>>>>> dd037c1e
            : base(
                llvmType,
                dIBuilder
                          .CreateBasicType(
                              name,
                              dIBuilder.OwningModule.Layout.BitSizeOf(llvmType),
                              encoding))
        {
            if (dIBuilder.OwningModule.Layout == null)
            {
                throw new ArgumentException();
            }

            switch (llvmType.Kind)
            {
            case TypeKind.Void:
            case TypeKind.Float16:
            case TypeKind.Float32:
            case TypeKind.Float64:
            case TypeKind.X86Float80:
            case TypeKind.Float128m112:
            case TypeKind.Float128:
            case TypeKind.Integer:
                break;

            default:
                throw new ArgumentException();
            }
        }
    }
}<|MERGE_RESOLUTION|>--- conflicted
+++ resolved
@@ -31,11 +31,7 @@
         /// <param name="dIBuilder"><see cref="DebugInfoBuilder"/> to use when constructing debug info</param>
         /// <param name="name">Source language name of the type</param>
         /// <param name="encoding">Encoding for the type</param>
-<<<<<<< HEAD
-        public DebugBasicType(ITypeRef llvmType, DebugInfoBuilder dIBuilder, string name, DiTypeKind encoding) // Ryan: looks useful
-=======
         public DebugBasicType(ITypeRef llvmType, DebugInfoBuilder dIBuilder, string name, DiTypeKind encoding)
->>>>>>> dd037c1e
             : base(
                 llvmType,
                 dIBuilder
