--- conflicted
+++ resolved
@@ -1,629 +1,623 @@
-﻿<Project Sdk="Microsoft.NET.Sdk">
-
-  <PropertyGroup>
-    <TargetFramework>net6.0</TargetFramework>
-    <IsPackable>false</IsPackable>
-    <AssemblyName>Tests.Microsoft.Quantum.QsCompiler</AssemblyName>
-    <OutputType>Library</OutputType>
-  </PropertyGroup>
-
-  <PropertyGroup Condition="'$(Configuration)|$(Platform)'=='Debug|AnyCPU'">
-    <DefineConstants>TRACE;DEBUG</DefineConstants>
-  </PropertyGroup>
-
-  <ItemGroup>
-    <EmbeddedResource Remove="TestFiles\**" />
-  </ItemGroup>
-
-  <ItemGroup>
-    <Compile Include="TestUtils\TestUtils.fs" />
-    <Compile Include="TestUtils\SetupVerificationTests.fs" />
-    <Compile Include="TestUtils\Signatures.fs" />
-    <Compile Include="TestUtils\Transformations.fs" />
-    <Content Include="TestCases\QirTests\QirCore.qs">
-        <CopyToOutputDirectory>Always</CopyToOutputDirectory>
-    </Content>
-    <Content Include="TestCases\QirTests\QirTarget.qs">
-        <CopyToOutputDirectory>Always</CopyToOutputDirectory>
-    </Content>
-    <Content Include="TestCases\QirTests\TestAliasCounts.ll">
-      <CopyToOutputDirectory>Always</CopyToOutputDirectory>
-    </Content>
-    <Content Include="TestCases\QirTests\TestAliasCounts.qs">
-      <CopyToOutputDirectory>Always</CopyToOutputDirectory>
-    </Content>
-    <Content Include="TestCases\QirTests\TestArrayLoop.ll">
-      <CopyToOutputDirectory>Always</CopyToOutputDirectory>
-    </Content>
-    <Content Include="TestCases\QirTests\TestArrayLoop.qs">
-      <CopyToOutputDirectory>Always</CopyToOutputDirectory>
-    </Content>
-    <Content Include="TestCases\QirTests\TestArrayUpdate1.ll">
-      <CopyToOutputDirectory>Always</CopyToOutputDirectory>
-    </Content>
-    <Content Include="TestCases\QirTests\TestArrayUpdate2.ll">
-      <CopyToOutputDirectory>Always</CopyToOutputDirectory>
-    </Content>
-    <Content Include="TestCases\QirTests\TestArrayUpdate3.ll">
-      <CopyToOutputDirectory>Always</CopyToOutputDirectory>
-    </Content>
-    <Content Include="TestCases\QirTests\TestArrayUpdate4.ll">
-      <CopyToOutputDirectory>Always</CopyToOutputDirectory>
-    </Content>
-    <Content Include="TestCases\QirTests\TestArrayUpdate5.ll">
-      <CopyToOutputDirectory>Always</CopyToOutputDirectory>
-    </Content>
-    <Content Include="TestCases\QirTests\TestArrayUpdate.qs">
-      <CopyToOutputDirectory>Always</CopyToOutputDirectory>
-    </Content>
-    <Content Include="TestCases\QirTests\TestBigInts1.ll">
-      <CopyToOutputDirectory>Always</CopyToOutputDirectory>
-    </Content>
-    <Content Include="TestCases\QirTests\TestBigInts2.ll">
-      <CopyToOutputDirectory>Always</CopyToOutputDirectory>
-    </Content>
-    <Content Include="TestCases\QirTests\TestBigInts.qs">
-      <CopyToOutputDirectory>Always</CopyToOutputDirectory>
-    </Content>
-    <Content Include="TestCases\QirTests\TestBools.ll">
-      <CopyToOutputDirectory>Always</CopyToOutputDirectory>
-    </Content>
-    <Content Include="TestCases\QirTests\TestBools.qs">
-      <CopyToOutputDirectory>Always</CopyToOutputDirectory>
-    </Content>
-    <Content Include="TestCases\QirTests\TestBuiltIn.ll">
-      <CopyToOutputDirectory>Always</CopyToOutputDirectory>
-    </Content>
-    <Content Include="TestCases\QirTests\TestBuiltIn.qs">
-      <CopyToOutputDirectory>Always</CopyToOutputDirectory>
-    </Content>
-    <Content Include="TestCases\QirTests\TestBuiltInIntrinsics1.ll">
-      <CopyToOutputDirectory>Always</CopyToOutputDirectory>
-    </Content>
-    <Content Include="TestCases\QirTests\TestBuiltInIntrinsics2.ll">
-      <CopyToOutputDirectory>Always</CopyToOutputDirectory>
-    </Content>
-    <Content Include="TestCases\QirTests\TestBuiltInIntrinsics.qs">
-      <CopyToOutputDirectory>Always</CopyToOutputDirectory>
-    </Content>
-    <Content Include="TestCases\QirTests\TestCaching1.ll">
-      <CopyToOutputDirectory>Always</CopyToOutputDirectory>
-    </Content>
-    <Content Include="TestCases\QirTests\TestCaching2.ll">
-      <CopyToOutputDirectory>Always</CopyToOutputDirectory>
-    </Content>
-    <Content Include="TestCases\QirTests\TestCaching3.ll">
-      <CopyToOutputDirectory>Always</CopyToOutputDirectory>
-    </Content>
-    <Content Include="TestCases\QirTests\TestCaching.qs">
-      <CopyToOutputDirectory>Always</CopyToOutputDirectory>
-    </Content>
-    <Content Include="TestCases\QirTests\TestConditional1.ll">
-      <CopyToOutputDirectory>Always</CopyToOutputDirectory>
-    </Content>
-    <Content Include="TestCases\QirTests\TestConditional2.ll">
-      <CopyToOutputDirectory>Always</CopyToOutputDirectory>
-    </Content>
-    <Content Include="TestCases\QirTests\TestConditional3.ll">
-      <CopyToOutputDirectory>Always</CopyToOutputDirectory>
-    </Content>
-    <Content Include="TestCases\QirTests\TestConditional4.ll">
-      <CopyToOutputDirectory>Always</CopyToOutputDirectory>
-    </Content>
-    <Content Include="TestCases\QirTests\TestConditional.qs">
-      <CopyToOutputDirectory>Always</CopyToOutputDirectory>
-    </Content>
-    <Content Include="TestCases\QirTests\TestControlled1.ll">
-      <CopyToOutputDirectory>Always</CopyToOutputDirectory>
-    </Content>
-    <Content Include="TestCases\QirTests\TestControlled2.ll">
-      <CopyToOutputDirectory>Always</CopyToOutputDirectory>
-    </Content>
-    <Content Include="TestCases\QirTests\TestControlled.qs">
-      <CopyToOutputDirectory>Always</CopyToOutputDirectory>
-    </Content>
-    <Content Include="TestCases\QirTests\TestDeclarations1.ll">
-      <CopyToOutputDirectory>Always</CopyToOutputDirectory>
-    </Content>
-    <Content Include="TestCases\QirTests\TestDeclarations2.ll">
-      <CopyToOutputDirectory>Always</CopyToOutputDirectory>
-    </Content>
-    <Content Include="TestCases\QirTests\TestDeclarations3.ll">
-      <CopyToOutputDirectory>Always</CopyToOutputDirectory>
-    </Content>
-    <Content Include="TestCases\QirTests\TestDeclarations4.ll">
-      <CopyToOutputDirectory>Always</CopyToOutputDirectory>
-    </Content>
-    <Content Include="TestCases\QirTests\TestDeclarations5.ll">
-      <CopyToOutputDirectory>Always</CopyToOutputDirectory>
-    </Content>
-    <Content Include="TestCases\QirTests\TestDeclarations6.ll">
-      <CopyToOutputDirectory>Always</CopyToOutputDirectory>
-    </Content>
-    <Content Include="TestCases\QirTests\TestDeclarations.qs">
-      <CopyToOutputDirectory>Always</CopyToOutputDirectory>
-    </Content>
-    <Content Include="TestCases\QirTests\TestDeepNesting.ll">
-      <CopyToOutputDirectory>Always</CopyToOutputDirectory>
-    </Content>
-    <Content Include="TestCases\QirTests\TestDeepNesting.qs">
-      <CopyToOutputDirectory>Always</CopyToOutputDirectory>
-    </Content>
-    <Content Include="TestCases\QirTests\TestDeconstruct.ll">
-      <CopyToOutputDirectory>Always</CopyToOutputDirectory>
-    </Content>
-    <Content Include="TestCases\QirTests\TestDeconstruct.qs">
-      <CopyToOutputDirectory>Always</CopyToOutputDirectory>
-    </Content>
-    <Content Include="TestCases\QirTests\TestDoubles.ll">
-      <CopyToOutputDirectory>Always</CopyToOutputDirectory>
-    </Content>
-    <Content Include="TestCases\QirTests\TestDoubles.qs">
-      <CopyToOutputDirectory>Always</CopyToOutputDirectory>
-    </Content>
-    <Content Include="TestCases\QirTests\TestEntryPoint1.ll">
-      <CopyToOutputDirectory>Always</CopyToOutputDirectory>
-    </Content>
-    <Content Include="TestCases\QirTests\TestEntryPoint2.ll">
-      <CopyToOutputDirectory>Always</CopyToOutputDirectory>
-    </Content>
-    <Content Include="TestCases\QirTests\TestEntryPoint.qs">
-      <CopyToOutputDirectory>Always</CopyToOutputDirectory>
-    </Content>
-    <Content Include="TestCases\QirTests\TestExpressions.ll">
-      <CopyToOutputDirectory>Always</CopyToOutputDirectory>
-    </Content>
-    <Content Include="TestCases\QirTests\TestExpressions.qs">
-      <CopyToOutputDirectory>Always</CopyToOutputDirectory>
-    </Content>
-    <Content Include="TestCases\QirTests\TestForLoop.ll">
-      <CopyToOutputDirectory>Always</CopyToOutputDirectory>
-    </Content>
-    <Content Include="TestCases\QirTests\TestForLoop.qs">
-      <CopyToOutputDirectory>Always</CopyToOutputDirectory>
-    </Content>
-    <Content Include="TestCases\QirTests\TestFunctors.ll">
-      <CopyToOutputDirectory>Always</CopyToOutputDirectory>
-    </Content>
-    <Content Include="TestCases\QirTests\TestFunctors.qs">
-      <CopyToOutputDirectory>Always</CopyToOutputDirectory>
-    </Content>
-    <Content Include="TestCases\QirTests\TestGenerics1.ll">
-      <CopyToOutputDirectory>Always</CopyToOutputDirectory>
-    </Content>
-    <Content Include="TestCases\QirTests\TestGenerics2.ll">
-      <CopyToOutputDirectory>Always</CopyToOutputDirectory>
-    </Content>
-    <Content Include="TestCases\QirTests\TestGenerics3.ll">
-      <CopyToOutputDirectory>Always</CopyToOutputDirectory>
-    </Content>
-    <Content Include="TestCases\QirTests\TestGenerics4.ll">
-      <CopyToOutputDirectory>Always</CopyToOutputDirectory>
-    </Content>
-    <Content Include="TestCases\QirTests\TestGenerics.qs">
-      <CopyToOutputDirectory>Always</CopyToOutputDirectory>
-    </Content>
-    <Content Include="TestCases\QirTests\TestInline.ll">
-      <CopyToOutputDirectory>Always</CopyToOutputDirectory>
-    </Content>
-    <Content Include="TestCases\QirTests\TestInline.qs">
-      <CopyToOutputDirectory>Always</CopyToOutputDirectory>
-    </Content>
-    <Content Include="TestCases\QirTests\TestIntegers.ll">
-      <CopyToOutputDirectory>Always</CopyToOutputDirectory>
-    </Content>
-    <Content Include="TestCases\QirTests\TestIntegers.qs">
-      <CopyToOutputDirectory>Always</CopyToOutputDirectory>
-    </Content>
-    <Content Include="TestCases\QirTests\TestLibraryGeneration1.ll">
-      <CopyToOutputDirectory>Always</CopyToOutputDirectory>
-    </Content>
-    <Content Include="TestCases\QirTests\TestLibraryGeneration2.ll">
-      <CopyToOutputDirectory>Always</CopyToOutputDirectory>
-    </Content>
-    <Content Include="TestCases\QirTests\TestLibraryGeneration3.ll">
-      <CopyToOutputDirectory>Always</CopyToOutputDirectory>
-    </Content>
-    <Content Include="TestCases\QirTests\TestLibraryGeneration.qs">
-      <CopyToOutputDirectory>Always</CopyToOutputDirectory>
-    </Content>
-    <Content Include="TestCases\QirTests\TestLocalCallables1.ll">
-      <CopyToOutputDirectory>Always</CopyToOutputDirectory>
-    </Content>
-    <Content Include="TestCases\QirTests\TestLocalCallables2.ll">
-      <CopyToOutputDirectory>Always</CopyToOutputDirectory>
-    </Content>
-    <Content Include="TestCases\QirTests\TestLocalCallables.qs">
-      <CopyToOutputDirectory>Always</CopyToOutputDirectory>
-    </Content>
-    <Content Include="TestCases\QirTests\TestOpArgument.ll">
-      <CopyToOutputDirectory>Always</CopyToOutputDirectory>
-    </Content>
-    <Content Include="TestCases\QirTests\TestOpArgument.qs">
-      <CopyToOutputDirectory>Always</CopyToOutputDirectory>
-    </Content>
-    <Content Include="TestCases\QirTests\TestOpCall1.ll">
-      <CopyToOutputDirectory>Always</CopyToOutputDirectory>
-    </Content>
-    <Content Include="TestCases\QirTests\TestOpCall2.ll">
-      <CopyToOutputDirectory>Always</CopyToOutputDirectory>
-    </Content>
-    <Content Include="TestCases\QirTests\TestOpCall.qs">
-      <CopyToOutputDirectory>Always</CopyToOutputDirectory>
-    </Content>
-    <Content Include="TestCases\QirTests\TestPartials1.ll">
-      <CopyToOutputDirectory>Always</CopyToOutputDirectory>
-    </Content>
-    <Content Include="TestCases\QirTests\TestPartials2.ll">
-      <CopyToOutputDirectory>Always</CopyToOutputDirectory>
-    </Content>
-    <Content Include="TestCases\QirTests\TestPartials3.ll">
-      <CopyToOutputDirectory>Always</CopyToOutputDirectory>
-    </Content>
-    <Content Include="TestCases\QirTests\TestPartials4.ll">
-      <CopyToOutputDirectory>Always</CopyToOutputDirectory>
-    </Content>
-    <Content Include="TestCases\QirTests\TestPartials5.ll">
-      <CopyToOutputDirectory>Always</CopyToOutputDirectory>
-    </Content>
-    <Content Include="TestCases\QirTests\TestPartials6.ll">
-      <CopyToOutputDirectory>Always</CopyToOutputDirectory>
-    </Content>
-    <Content Include="TestCases\QirTests\TestPartials7.ll">
-      <CopyToOutputDirectory>Always</CopyToOutputDirectory>
-    </Content>
-    <Content Include="TestCases\QirTests\TestPartials.qs">
-      <CopyToOutputDirectory>Always</CopyToOutputDirectory>
-    </Content>
-    <Content Include="TestCases\QirTests\TestPaulis.ll">
-      <CopyToOutputDirectory>Always</CopyToOutputDirectory>
-    </Content>
-    <Content Include="TestCases\QirTests\TestPaulis.qs">
-      <CopyToOutputDirectory>Always</CopyToOutputDirectory>
-    </Content>
-    <Content Include="TestCases\QirTests\TestRange.ll">
-      <CopyToOutputDirectory>Always</CopyToOutputDirectory>
-    </Content>
-    <Content Include="TestCases\QirTests\TestRange.qs">
-      <CopyToOutputDirectory>Always</CopyToOutputDirectory>
-    </Content>
-    <Content Include="TestCases\QirTests\TestReferenceCounts1.ll">
-      <CopyToOutputDirectory>Always</CopyToOutputDirectory>
-    </Content>
-    <Content Include="TestCases\QirTests\TestReferenceCounts2.ll">
-      <CopyToOutputDirectory>Always</CopyToOutputDirectory>
-    </Content>
-    <Content Include="TestCases\QirTests\TestReferenceCounts3.ll">
-      <CopyToOutputDirectory>Always</CopyToOutputDirectory>
-    </Content>
-    <Content Include="TestCases\QirTests\TestReferenceCounts.qs">
-      <CopyToOutputDirectory>Always</CopyToOutputDirectory>
-    </Content>
-    <Content Include="TestCases\QirTests\TestRepeat1.ll">
-      <CopyToOutputDirectory>Always</CopyToOutputDirectory>
-    </Content>
-    <Content Include="TestCases\QirTests\TestRepeat2.ll">
-      <CopyToOutputDirectory>Always</CopyToOutputDirectory>
-    </Content>
-    <Content Include="TestCases\QirTests\TestRepeat.qs">
-      <CopyToOutputDirectory>Always</CopyToOutputDirectory>
-    </Content>
-    <Content Include="TestCases\QirTests\TestResults.ll">
-      <CopyToOutputDirectory>Always</CopyToOutputDirectory>
-    </Content>
-    <Content Include="TestCases\QirTests\TestResults.qs">
-      <CopyToOutputDirectory>Always</CopyToOutputDirectory>
-    </Content>
-    <Content Include="TestCases\QirTests\TestScoping.ll">
-      <CopyToOutputDirectory>Always</CopyToOutputDirectory>
-    </Content>
-    <Content Include="TestCases\QirTests\TestScoping.qs">
-      <CopyToOutputDirectory>Always</CopyToOutputDirectory>
-    </Content>
-    <Content Include="TestCases\QirTests\TestShortCircuiting.ll">
-      <CopyToOutputDirectory>Always</CopyToOutputDirectory>
-    </Content>
-    <Content Include="TestCases\QirTests\TestShortCircuiting.qs">
-      <CopyToOutputDirectory>Always</CopyToOutputDirectory>
-    </Content>
-    <Content Include="TestCases\QirTests\TestStrings.ll">
-      <CopyToOutputDirectory>Always</CopyToOutputDirectory>
-    </Content>
-    <Content Include="TestCases\QirTests\TestStrings.qs">
-      <CopyToOutputDirectory>Always</CopyToOutputDirectory>
-    </Content>
-    <Content Include="TestCases\QirTests\TestTargeting.ll">
-      <CopyToOutputDirectory>Always</CopyToOutputDirectory>
-    </Content>
-    <Content Include="TestCases\QirTests\TestTargeting.qs">
-      <CopyToOutputDirectory>Always</CopyToOutputDirectory>
-    </Content>
-    <Content Include="TestCases\QirTests\TestTargetingProfile.ll">
-      <CopyToOutputDirectory>Always</CopyToOutputDirectory>
-    </Content>
-    <Content Include="TestCases\QirTests\TestTargetingProfile.qs">
-      <CopyToOutputDirectory>Always</CopyToOutputDirectory>
-    </Content>
-    <Content Include="TestCases\QirTests\TestUdt1.ll">
-      <CopyToOutputDirectory>Always</CopyToOutputDirectory>
-    </Content>
-    <Content Include="TestCases\QirTests\TestUdt2.ll">
-      <CopyToOutputDirectory>Always</CopyToOutputDirectory>
-    </Content>
-    <Content Include="TestCases\QirTests\TestUdt.qs">
-      <CopyToOutputDirectory>Always</CopyToOutputDirectory>
-    </Content>
-    <Content Include="TestCases\QirTests\TestUdtAccessor.ll">
-      <CopyToOutputDirectory>Always</CopyToOutputDirectory>
-    </Content>
-    <Content Include="TestCases\QirTests\TestUdtAccessor.qs">
-      <CopyToOutputDirectory>Always</CopyToOutputDirectory>
-    </Content>
-    <Content Include="TestCases\QirTests\TestUdtArgument.ll">
-      <CopyToOutputDirectory>Always</CopyToOutputDirectory>
-    </Content>
-    <Content Include="TestCases\QirTests\TestUdtArgument.qs">
-      <CopyToOutputDirectory>Always</CopyToOutputDirectory>
-    </Content>
-    <Content Include="TestCases\QirTests\TestUdtConstruction.ll">
-      <CopyToOutputDirectory>Always</CopyToOutputDirectory>
-    </Content>
-    <Content Include="TestCases\QirTests\TestUdtConstruction.qs">
-      <CopyToOutputDirectory>Always</CopyToOutputDirectory>
-    </Content>
-    <Content Include="TestCases\QirTests\TestUdtUpdate1.ll">
-      <CopyToOutputDirectory>Always</CopyToOutputDirectory>
-    </Content>
-    <Content Include="TestCases\QirTests\TestUdtUpdate2.ll">
-      <CopyToOutputDirectory>Always</CopyToOutputDirectory>
-    </Content>
-    <Content Include="TestCases\QirTests\TestUdtUpdate.qs">
-      <CopyToOutputDirectory>Always</CopyToOutputDirectory>
-    </Content>
-    <Content Include="TestCases\QirTests\TestUsing1.ll">
-      <CopyToOutputDirectory>Always</CopyToOutputDirectory>
-    </Content>
-    <Content Include="TestCases\QirTests\TestUsing2.ll">
-      <CopyToOutputDirectory>Always</CopyToOutputDirectory>
-    </Content>
-    <Content Include="TestCases\QirTests\TestUsing.qs">
-      <CopyToOutputDirectory>Always</CopyToOutputDirectory>
-    </Content>
-    <Content Include="TestCases\QirTests\TestWhile.ll">
-      <CopyToOutputDirectory>Always</CopyToOutputDirectory>
-    </Content>
-    <Content Include="TestCases\QirTests\TestWhile.qs">
-      <CopyToOutputDirectory>Always</CopyToOutputDirectory>
-    </Content>
-    <None Include="TestCases\Capabilities.qs">
-      <CopyToOutputDirectory>Always</CopyToOutputDirectory>
-    </None>
-    <None Include="TestCases\LinkingTests\Core.qs">
-      <CopyToOutputDirectory>Always</CopyToOutputDirectory>
-    </None>
-    <None Include="TestCases\LinkingTests\Generics.qs">
-      <CopyToOutputDirectory>Always</CopyToOutputDirectory>
-    </None>
-    <None Include="TestCases\LinkingTests\ReferenceLinking.qs">
-      <CopyToOutputDirectory>Always</CopyToOutputDirectory>
-    </None>
-    <None Include="TestCases\LinkingTests\SyntaxTreeTrim.qs">
-      <CopyToOutputDirectory>Always</CopyToOutputDirectory>
-    </None>
-    <None Include="TestCases\LinkingTests\ValidEntryPoints.qs">
-      <CopyToOutputDirectory>Always</CopyToOutputDirectory>
-    </None>
-    <None Include="TestCases\LinkingTests\InvalidEntryPoints.qs">
-      <CopyToOutputDirectory>Always</CopyToOutputDirectory>
-    </None>
-    <None Include="TestCases\LinkingTests\EntryPointSpecializations.qs">
-      <CopyToOutputDirectory>Always</CopyToOutputDirectory>
-    </None>
-    <None Include="TestCases\LinkingTests\EntryPointDiagnostics.qs">
-      <CopyToOutputDirectory>Always</CopyToOutputDirectory>
-    </None>
-    <None Include="TestCases\LinkingTests\Monomorphization.qs">
-      <CopyToOutputDirectory>Always</CopyToOutputDirectory>
-    </None>
-    <None Include="TestCases\LinkingTests\IntrinsicResolution.qs">
-      <CopyToOutputDirectory>Always</CopyToOutputDirectory>
-    </None>
-    <None Include="TestCases\LinkingTests\InternalRenaming.qs">
-      <CopyToOutputDirectory>Always</CopyToOutputDirectory>
-    </None>
-    <None Include="TestCases\OptimizerTests\Arithmetic_output.txt">
-      <CopyToOutputDirectory>Always</CopyToOutputDirectory>
-    </None>
-    <None Include="TestCases\OptimizerTests\FunctionEval_output.txt">
-      <CopyToOutputDirectory>Always</CopyToOutputDirectory>
-    </None>
-    <None Include="TestCases\OptimizerTests\Inlining_output.txt">
-      <CopyToOutputDirectory>Always</CopyToOutputDirectory>
-    </None>
-    <None Include="TestCases\OptimizerTests\LoopUnrolling_output.txt">
-      <CopyToOutputDirectory>Always</CopyToOutputDirectory>
-    </None>
-    <None Include="TestCases\OptimizerTests\Miscellaneous_output.txt">
-      <CopyToOutputDirectory>Always</CopyToOutputDirectory>
-    </None>
-    <None Include="TestCases\OptimizerTests\NoOp_output.txt">
-      <CopyToOutputDirectory>Always</CopyToOutputDirectory>
-    </None>
-    <None Include="TestCases\OptimizerTests\PartialEval_output.txt">
-      <CopyToOutputDirectory>Always</CopyToOutputDirectory>
-    </None>
-    <None Include="TestCases\OptimizerTests\Reordering_output.txt">
-      <CopyToOutputDirectory>Always</CopyToOutputDirectory>
-    </None>
-    <None Include="TestCases\OptimizerTests\TypedParameters_output.txt">
-      <CopyToOutputDirectory>Always</CopyToOutputDirectory>
-    </None>
-    <None Include="TestCases\OptimizerTests\Arithmetic_input.qs">
-      <CopyToOutputDirectory>Always</CopyToOutputDirectory>
-    </None>
-    <None Include="TestCases\OptimizerTests\FunctionEval_input.qs">
-      <CopyToOutputDirectory>Always</CopyToOutputDirectory>
-    </None>
-    <None Include="TestCases\OptimizerTests\Inlining_input.qs">
-      <CopyToOutputDirectory>Always</CopyToOutputDirectory>
-    </None>
-    <None Include="TestCases\OptimizerTests\LoopUnrolling_input.qs">
-      <CopyToOutputDirectory>Always</CopyToOutputDirectory>
-    </None>
-    <None Include="TestCases\OptimizerTests\Miscellaneous_input.qs">
-      <CopyToOutputDirectory>Always</CopyToOutputDirectory>
-    </None>
-    <None Include="TestCases\OptimizerTests\NoOp_input.qs">
-      <CopyToOutputDirectory>Always</CopyToOutputDirectory>
-    </None>
-    <None Include="TestCases\OptimizerTests\PartialEval_input.qs">
-      <CopyToOutputDirectory>Always</CopyToOutputDirectory>
-    </None>
-    <None Include="TestCases\OptimizerTests\Reordering_input.qs">
-      <CopyToOutputDirectory>Always</CopyToOutputDirectory>
-    </None>
-    <None Include="TestCases\OptimizerTests\TypedParameters_input.qs">
-      <CopyToOutputDirectory>Always</CopyToOutputDirectory>
-    </None>
-    <Content Include="TestCases\ExecutionTests\ExecutionTests.qs">
-      <CopyToOutputDirectory>Always</CopyToOutputDirectory>
-    </Content>
-    <Content Include="TestCases\ExecutionTests\DataTypeExecutionTests.qs">
-      <CopyToOutputDirectory>Always</CopyToOutputDirectory>
-    </Content>
-    <Content Include="TestCases\ExecutionTests\TargetedExecutionTests.qs">
-      <CopyToOutputDirectory>Always</CopyToOutputDirectory>
-    </Content>
-    <None Include="TestCases\ExecutionTests\Packaging.qs" />
-    <None Include="TestCases\ExecutionTests\LoggingBasedTests.qs">
-      <CopyToOutputDirectory>Always</CopyToOutputDirectory>
-    </None>
-    <None Include="TestCases\StringParsingTests\StringParsing.qs">
-      <CopyToOutputDirectory>Always</CopyToOutputDirectory>
-    </None>
-    <None Include="TestCases\StringParsingTests\StringInterpolation.qs">
-      <CopyToOutputDirectory>Always</CopyToOutputDirectory>
-    </None>
-    <None Include="TestCases\AttributeGeneration.qs">
-      <CopyToOutputDirectory>Always</CopyToOutputDirectory>
-    </None>
-    <None Include="TestCases\Transformation.qs">
-      <CopyToOutputDirectory>Always</CopyToOutputDirectory>
-    </None>
-    <None Include="TestCases\GlobalVerification.qs">
-      <CopyToOutputDirectory>Always</CopyToOutputDirectory>
-    </None>
-    <None Include="TestCases\LocalVerification.qs">
-      <CopyToOutputDirectory>Always</CopyToOutputDirectory>
-    </None>
-    <None Include="TestCases\Transformation.qs">
-      <CopyToOutputDirectory>Always</CopyToOutputDirectory>
-    </None>
-    <None Include="TestCases\General.qs">
-      <CopyToOutputDirectory>Always</CopyToOutputDirectory>
-    </None>
-    <None Include="TestCases\Types.qs">
-      <CopyToOutputDirectory>Always</CopyToOutputDirectory>
-    </None>
-    <None Include="TestCases\TypeChecking.qs">
-      <CopyToOutputDirectory>Always</CopyToOutputDirectory>
-    </None>
-    <None Include="TestCases\FunctorGeneration.qs">
-      <CopyToOutputDirectory>Always</CopyToOutputDirectory>
-    </None>
-    <None Include="TestCases\AccessModifiers.qs">
-      <CopyToOutputDirectory>Always</CopyToOutputDirectory>
-    </None>
-    <None Include="TestCases\ClassicalControl.qs">
-      <CopyToOutputDirectory>Always</CopyToOutputDirectory>
-    </None>
-    <None Include="TestCases\LambdaLifting.qs">
-      <CopyToOutputDirectory>Always</CopyToOutputDirectory>
-    </None>
-    <None Include="TestCases\OutputRecording.qs">
-      <CopyToOutputDirectory>Always</CopyToOutputDirectory>
-    </None>
-    <None Include="TestCases\CycleDetection.qs">
-      <CopyToOutputDirectory>Always</CopyToOutputDirectory>
-    </None>
-    <None Include="TestCases\CycleValidation.qs">
-      <CopyToOutputDirectory>Always</CopyToOutputDirectory>
-    </None>
-    <None Include="TestCases\PopulateCallGraph.qs">
-      <CopyToOutputDirectory>Always</CopyToOutputDirectory>
-    </None>
-    <None Include="TestCases\TypeParameter.qs">
-      <CopyToOutputDirectory>Always</CopyToOutputDirectory>
-    </None>
-    <None Include="TestCases\CompilationLoader.qs">
-      <CopyToOutputDirectory>Always</CopyToOutputDirectory>
-    </None>
-    <Compile Include="ExternalRewriteStepsManagerTests.fs" />
-    <Compile Include="TextTests.fs" />
-    <Compile Include="SyntaxTests.fs" />
-    <Compile Include="CompletionParsingTests.fs" />
-    <Compile Include="GlobalVerificationTests.fs" />
-    <Compile Include="LocalVerificationTests.fs" />
-    <Compile Include="CapabilityTests.fs" />
-    <Compile Include="TypeCheckingTests.fs" />
-    <Compile Include="AutoGenerationTests.fs" />
-    <Compile Include="TransformationTests.fs" />
-    <Compile Include="LinkingTests.fs" />
-    <Compile Include="CallGraphTests.fs" />
-    <Compile Include="ClassicalControlTests.fs" />
-    <Compile Include="LambdaLiftingTests.fs" />
-    <Compile Include="OutputRecordingTests.fs" />
-    <Compile Include="TypeParameterTests.fs" />
-    <Compile Include="RegexTests.fs" />
-    <Compile Include="SerializationTests.fs" />
-    <Compile Include="CommandLineTests.fs" />
-    <Compile Include="SymbolManagementTests.fs" />
-    <Compile Include="OptimizationTests.fs" />
-    <Compile Include="AccessModifierTests.fs" />
-    <Compile Include="CompilationLoaderTests.fs" />
-    <Compile Include="CompilationTrackerTests.fs" />
-    <Compile Include="QirTests.fs" />
-    <Compile Include="ExecutionTests.fs" />
-  </ItemGroup>
-
-  <ItemGroup>
-<<<<<<< HEAD
-    <PackageReference Include="Microsoft.Quantum.Simulators" Version="0.24.41975-alpha" ExcludeAssets="compile" GeneratePathProperty="true" />
-    <PackageReference Include="Microsoft.Quantum.QSharp.Core" Version="0.24.41975-alpha" ExcludeAssets="compile" />
-    <PackageReference Include="Microsoft.Quantum.Type3.Core" Version="0.24.41975-alpha" ExcludeAssets="compile" />
-=======
-    <PackageReference Include="Microsoft.Quantum.Simulators" Version="0.24.41940-alpha" ExcludeAssets="compile" GeneratePathProperty="true" />
-    <PackageReference Include="Microsoft.Quantum.QSharp.Core" Version="0.24.41940-alpha" ExcludeAssets="compile" />
-    <PackageReference Include="Microsoft.Quantum.Type3.Core" Version="0.24.41940-alpha" ExcludeAssets="compile" />
->>>>>>> f3627e1e
-    <PackageReference Include="Microsoft.NET.Test.Sdk" Version="16.3.0" />
-    <PackageReference Include="xunit" Version="2.4.1" />
-    <PackageReference Include="xunit.runner.visualstudio" Version="2.4.1">
-      <PrivateAssets>all</PrivateAssets>
-      <IncludeAssets>runtime; build; native; contentfiles; analyzers</IncludeAssets>
-    </PackageReference>
-    <DotNetCliToolReference Include="dotnet-xunit" Version="2.3.1" />
-  </ItemGroup>
-
-  <ItemGroup>
-    <ProjectReference Include="..\CommandLineTool\CommandLineTool.csproj" />
-    <ProjectReference Include="..\QirGeneration\QirGeneration.csproj" />
-    <ProjectReference Include="..\TestTargets\Simulation\Target\Simulation.csproj" />
-    <ProjectReference Include="..\TestTargets\Simulation\Example\Example.csproj">
-      <ReferenceOutputAssembly>false</ReferenceOutputAssembly>
-    </ProjectReference>
-  </ItemGroup>
-
-  <Target Name="PrepareReferenceTests" Condition="'$(DesignTimeBuild)' != 'true'" BeforeTargets="CoreCompile">
-    <PropertyGroup>
-      <ExecutionTarget>$(MSBuildThisFileDirectory)..\TestTargets\Simulation\Example\bin\$(Configuration)\net6.0\Example.dll</ExecutionTarget>
-      <QirExecutionTarget>$(MSBuildThisFileDirectory)..\TestTargets\Simulation\Target\bin\$(Configuration)\net6.0\Simulation.dll</QirExecutionTarget>
-      <LibraryTarget>$(MSBuildThisFileDirectory)..\TestTargets\Libraries\Library1\bin\$(Configuration)\net6.0\Library1.dll</LibraryTarget>
-    </PropertyGroup>
-    <WriteLinesToFile File="$(OutputPath)ReferenceTargets.txt" Lines="$(ExecutionTarget); $(QirExecutionTarget); $(LibraryTarget)" Overwrite="true" />
-    <Copy Condition="$([MSBuild]::IsOsPlatform('OSX'))" SourceFiles="$(PkgMicrosoft_Quantum_Simulators)/runtimes/osx-x64/native/libMicrosoft.Quantum.Simulator.Runtime.dylib" DestinationFolder="$(OutputPath)" SkipUnchangedFiles="true" />
-    <Copy Condition="$([MSBuild]::IsOsPlatform('OSX'))" SourceFiles="$(PkgMicrosoft_Quantum_Simulators)/runtimes/osx-x64/native/libomp.dylib" DestinationFolder="$(OutputPath)" SkipUnchangedFiles="true" />
-    
-  </Target>
-
-</Project>
+﻿<Project Sdk="Microsoft.NET.Sdk">
+
+  <PropertyGroup>
+    <TargetFramework>net6.0</TargetFramework>
+    <IsPackable>false</IsPackable>
+    <AssemblyName>Tests.Microsoft.Quantum.QsCompiler</AssemblyName>
+    <OutputType>Library</OutputType>
+  </PropertyGroup>
+
+  <PropertyGroup Condition="'$(Configuration)|$(Platform)'=='Debug|AnyCPU'">
+    <DefineConstants>TRACE;DEBUG</DefineConstants>
+  </PropertyGroup>
+
+  <ItemGroup>
+    <EmbeddedResource Remove="TestFiles\**" />
+  </ItemGroup>
+
+  <ItemGroup>
+    <Compile Include="TestUtils\TestUtils.fs" />
+    <Compile Include="TestUtils\SetupVerificationTests.fs" />
+    <Compile Include="TestUtils\Signatures.fs" />
+    <Compile Include="TestUtils\Transformations.fs" />
+    <Content Include="TestCases\QirTests\QirCore.qs">
+        <CopyToOutputDirectory>Always</CopyToOutputDirectory>
+    </Content>
+    <Content Include="TestCases\QirTests\QirTarget.qs">
+        <CopyToOutputDirectory>Always</CopyToOutputDirectory>
+    </Content>
+    <Content Include="TestCases\QirTests\TestAliasCounts.ll">
+      <CopyToOutputDirectory>Always</CopyToOutputDirectory>
+    </Content>
+    <Content Include="TestCases\QirTests\TestAliasCounts.qs">
+      <CopyToOutputDirectory>Always</CopyToOutputDirectory>
+    </Content>
+    <Content Include="TestCases\QirTests\TestArrayLoop.ll">
+      <CopyToOutputDirectory>Always</CopyToOutputDirectory>
+    </Content>
+    <Content Include="TestCases\QirTests\TestArrayLoop.qs">
+      <CopyToOutputDirectory>Always</CopyToOutputDirectory>
+    </Content>
+    <Content Include="TestCases\QirTests\TestArrayUpdate1.ll">
+      <CopyToOutputDirectory>Always</CopyToOutputDirectory>
+    </Content>
+    <Content Include="TestCases\QirTests\TestArrayUpdate2.ll">
+      <CopyToOutputDirectory>Always</CopyToOutputDirectory>
+    </Content>
+    <Content Include="TestCases\QirTests\TestArrayUpdate3.ll">
+      <CopyToOutputDirectory>Always</CopyToOutputDirectory>
+    </Content>
+    <Content Include="TestCases\QirTests\TestArrayUpdate4.ll">
+      <CopyToOutputDirectory>Always</CopyToOutputDirectory>
+    </Content>
+    <Content Include="TestCases\QirTests\TestArrayUpdate5.ll">
+      <CopyToOutputDirectory>Always</CopyToOutputDirectory>
+    </Content>
+    <Content Include="TestCases\QirTests\TestArrayUpdate.qs">
+      <CopyToOutputDirectory>Always</CopyToOutputDirectory>
+    </Content>
+    <Content Include="TestCases\QirTests\TestBigInts1.ll">
+      <CopyToOutputDirectory>Always</CopyToOutputDirectory>
+    </Content>
+    <Content Include="TestCases\QirTests\TestBigInts2.ll">
+      <CopyToOutputDirectory>Always</CopyToOutputDirectory>
+    </Content>
+    <Content Include="TestCases\QirTests\TestBigInts.qs">
+      <CopyToOutputDirectory>Always</CopyToOutputDirectory>
+    </Content>
+    <Content Include="TestCases\QirTests\TestBools.ll">
+      <CopyToOutputDirectory>Always</CopyToOutputDirectory>
+    </Content>
+    <Content Include="TestCases\QirTests\TestBools.qs">
+      <CopyToOutputDirectory>Always</CopyToOutputDirectory>
+    </Content>
+    <Content Include="TestCases\QirTests\TestBuiltIn.ll">
+      <CopyToOutputDirectory>Always</CopyToOutputDirectory>
+    </Content>
+    <Content Include="TestCases\QirTests\TestBuiltIn.qs">
+      <CopyToOutputDirectory>Always</CopyToOutputDirectory>
+    </Content>
+    <Content Include="TestCases\QirTests\TestBuiltInIntrinsics1.ll">
+      <CopyToOutputDirectory>Always</CopyToOutputDirectory>
+    </Content>
+    <Content Include="TestCases\QirTests\TestBuiltInIntrinsics2.ll">
+      <CopyToOutputDirectory>Always</CopyToOutputDirectory>
+    </Content>
+    <Content Include="TestCases\QirTests\TestBuiltInIntrinsics.qs">
+      <CopyToOutputDirectory>Always</CopyToOutputDirectory>
+    </Content>
+    <Content Include="TestCases\QirTests\TestCaching1.ll">
+      <CopyToOutputDirectory>Always</CopyToOutputDirectory>
+    </Content>
+    <Content Include="TestCases\QirTests\TestCaching2.ll">
+      <CopyToOutputDirectory>Always</CopyToOutputDirectory>
+    </Content>
+    <Content Include="TestCases\QirTests\TestCaching3.ll">
+      <CopyToOutputDirectory>Always</CopyToOutputDirectory>
+    </Content>
+    <Content Include="TestCases\QirTests\TestCaching.qs">
+      <CopyToOutputDirectory>Always</CopyToOutputDirectory>
+    </Content>
+    <Content Include="TestCases\QirTests\TestConditional1.ll">
+      <CopyToOutputDirectory>Always</CopyToOutputDirectory>
+    </Content>
+    <Content Include="TestCases\QirTests\TestConditional2.ll">
+      <CopyToOutputDirectory>Always</CopyToOutputDirectory>
+    </Content>
+    <Content Include="TestCases\QirTests\TestConditional3.ll">
+      <CopyToOutputDirectory>Always</CopyToOutputDirectory>
+    </Content>
+    <Content Include="TestCases\QirTests\TestConditional4.ll">
+      <CopyToOutputDirectory>Always</CopyToOutputDirectory>
+    </Content>
+    <Content Include="TestCases\QirTests\TestConditional.qs">
+      <CopyToOutputDirectory>Always</CopyToOutputDirectory>
+    </Content>
+    <Content Include="TestCases\QirTests\TestControlled1.ll">
+      <CopyToOutputDirectory>Always</CopyToOutputDirectory>
+    </Content>
+    <Content Include="TestCases\QirTests\TestControlled2.ll">
+      <CopyToOutputDirectory>Always</CopyToOutputDirectory>
+    </Content>
+    <Content Include="TestCases\QirTests\TestControlled.qs">
+      <CopyToOutputDirectory>Always</CopyToOutputDirectory>
+    </Content>
+    <Content Include="TestCases\QirTests\TestDeclarations1.ll">
+      <CopyToOutputDirectory>Always</CopyToOutputDirectory>
+    </Content>
+    <Content Include="TestCases\QirTests\TestDeclarations2.ll">
+      <CopyToOutputDirectory>Always</CopyToOutputDirectory>
+    </Content>
+    <Content Include="TestCases\QirTests\TestDeclarations3.ll">
+      <CopyToOutputDirectory>Always</CopyToOutputDirectory>
+    </Content>
+    <Content Include="TestCases\QirTests\TestDeclarations4.ll">
+      <CopyToOutputDirectory>Always</CopyToOutputDirectory>
+    </Content>
+    <Content Include="TestCases\QirTests\TestDeclarations5.ll">
+      <CopyToOutputDirectory>Always</CopyToOutputDirectory>
+    </Content>
+    <Content Include="TestCases\QirTests\TestDeclarations6.ll">
+      <CopyToOutputDirectory>Always</CopyToOutputDirectory>
+    </Content>
+    <Content Include="TestCases\QirTests\TestDeclarations.qs">
+      <CopyToOutputDirectory>Always</CopyToOutputDirectory>
+    </Content>
+    <Content Include="TestCases\QirTests\TestDeepNesting.ll">
+      <CopyToOutputDirectory>Always</CopyToOutputDirectory>
+    </Content>
+    <Content Include="TestCases\QirTests\TestDeepNesting.qs">
+      <CopyToOutputDirectory>Always</CopyToOutputDirectory>
+    </Content>
+    <Content Include="TestCases\QirTests\TestDeconstruct.ll">
+      <CopyToOutputDirectory>Always</CopyToOutputDirectory>
+    </Content>
+    <Content Include="TestCases\QirTests\TestDeconstruct.qs">
+      <CopyToOutputDirectory>Always</CopyToOutputDirectory>
+    </Content>
+    <Content Include="TestCases\QirTests\TestDoubles.ll">
+      <CopyToOutputDirectory>Always</CopyToOutputDirectory>
+    </Content>
+    <Content Include="TestCases\QirTests\TestDoubles.qs">
+      <CopyToOutputDirectory>Always</CopyToOutputDirectory>
+    </Content>
+    <Content Include="TestCases\QirTests\TestEntryPoint1.ll">
+      <CopyToOutputDirectory>Always</CopyToOutputDirectory>
+    </Content>
+    <Content Include="TestCases\QirTests\TestEntryPoint2.ll">
+      <CopyToOutputDirectory>Always</CopyToOutputDirectory>
+    </Content>
+    <Content Include="TestCases\QirTests\TestEntryPoint.qs">
+      <CopyToOutputDirectory>Always</CopyToOutputDirectory>
+    </Content>
+    <Content Include="TestCases\QirTests\TestExpressions.ll">
+      <CopyToOutputDirectory>Always</CopyToOutputDirectory>
+    </Content>
+    <Content Include="TestCases\QirTests\TestExpressions.qs">
+      <CopyToOutputDirectory>Always</CopyToOutputDirectory>
+    </Content>
+    <Content Include="TestCases\QirTests\TestForLoop.ll">
+      <CopyToOutputDirectory>Always</CopyToOutputDirectory>
+    </Content>
+    <Content Include="TestCases\QirTests\TestForLoop.qs">
+      <CopyToOutputDirectory>Always</CopyToOutputDirectory>
+    </Content>
+    <Content Include="TestCases\QirTests\TestFunctors.ll">
+      <CopyToOutputDirectory>Always</CopyToOutputDirectory>
+    </Content>
+    <Content Include="TestCases\QirTests\TestFunctors.qs">
+      <CopyToOutputDirectory>Always</CopyToOutputDirectory>
+    </Content>
+    <Content Include="TestCases\QirTests\TestGenerics1.ll">
+      <CopyToOutputDirectory>Always</CopyToOutputDirectory>
+    </Content>
+    <Content Include="TestCases\QirTests\TestGenerics2.ll">
+      <CopyToOutputDirectory>Always</CopyToOutputDirectory>
+    </Content>
+    <Content Include="TestCases\QirTests\TestGenerics3.ll">
+      <CopyToOutputDirectory>Always</CopyToOutputDirectory>
+    </Content>
+    <Content Include="TestCases\QirTests\TestGenerics4.ll">
+      <CopyToOutputDirectory>Always</CopyToOutputDirectory>
+    </Content>
+    <Content Include="TestCases\QirTests\TestGenerics.qs">
+      <CopyToOutputDirectory>Always</CopyToOutputDirectory>
+    </Content>
+    <Content Include="TestCases\QirTests\TestInline.ll">
+      <CopyToOutputDirectory>Always</CopyToOutputDirectory>
+    </Content>
+    <Content Include="TestCases\QirTests\TestInline.qs">
+      <CopyToOutputDirectory>Always</CopyToOutputDirectory>
+    </Content>
+    <Content Include="TestCases\QirTests\TestIntegers.ll">
+      <CopyToOutputDirectory>Always</CopyToOutputDirectory>
+    </Content>
+    <Content Include="TestCases\QirTests\TestIntegers.qs">
+      <CopyToOutputDirectory>Always</CopyToOutputDirectory>
+    </Content>
+    <Content Include="TestCases\QirTests\TestLibraryGeneration1.ll">
+      <CopyToOutputDirectory>Always</CopyToOutputDirectory>
+    </Content>
+    <Content Include="TestCases\QirTests\TestLibraryGeneration2.ll">
+      <CopyToOutputDirectory>Always</CopyToOutputDirectory>
+    </Content>
+    <Content Include="TestCases\QirTests\TestLibraryGeneration3.ll">
+      <CopyToOutputDirectory>Always</CopyToOutputDirectory>
+    </Content>
+    <Content Include="TestCases\QirTests\TestLibraryGeneration.qs">
+      <CopyToOutputDirectory>Always</CopyToOutputDirectory>
+    </Content>
+    <Content Include="TestCases\QirTests\TestLocalCallables1.ll">
+      <CopyToOutputDirectory>Always</CopyToOutputDirectory>
+    </Content>
+    <Content Include="TestCases\QirTests\TestLocalCallables2.ll">
+      <CopyToOutputDirectory>Always</CopyToOutputDirectory>
+    </Content>
+    <Content Include="TestCases\QirTests\TestLocalCallables.qs">
+      <CopyToOutputDirectory>Always</CopyToOutputDirectory>
+    </Content>
+    <Content Include="TestCases\QirTests\TestOpArgument.ll">
+      <CopyToOutputDirectory>Always</CopyToOutputDirectory>
+    </Content>
+    <Content Include="TestCases\QirTests\TestOpArgument.qs">
+      <CopyToOutputDirectory>Always</CopyToOutputDirectory>
+    </Content>
+    <Content Include="TestCases\QirTests\TestOpCall1.ll">
+      <CopyToOutputDirectory>Always</CopyToOutputDirectory>
+    </Content>
+    <Content Include="TestCases\QirTests\TestOpCall2.ll">
+      <CopyToOutputDirectory>Always</CopyToOutputDirectory>
+    </Content>
+    <Content Include="TestCases\QirTests\TestOpCall.qs">
+      <CopyToOutputDirectory>Always</CopyToOutputDirectory>
+    </Content>
+    <Content Include="TestCases\QirTests\TestPartials1.ll">
+      <CopyToOutputDirectory>Always</CopyToOutputDirectory>
+    </Content>
+    <Content Include="TestCases\QirTests\TestPartials2.ll">
+      <CopyToOutputDirectory>Always</CopyToOutputDirectory>
+    </Content>
+    <Content Include="TestCases\QirTests\TestPartials3.ll">
+      <CopyToOutputDirectory>Always</CopyToOutputDirectory>
+    </Content>
+    <Content Include="TestCases\QirTests\TestPartials4.ll">
+      <CopyToOutputDirectory>Always</CopyToOutputDirectory>
+    </Content>
+    <Content Include="TestCases\QirTests\TestPartials5.ll">
+      <CopyToOutputDirectory>Always</CopyToOutputDirectory>
+    </Content>
+    <Content Include="TestCases\QirTests\TestPartials6.ll">
+      <CopyToOutputDirectory>Always</CopyToOutputDirectory>
+    </Content>
+    <Content Include="TestCases\QirTests\TestPartials7.ll">
+      <CopyToOutputDirectory>Always</CopyToOutputDirectory>
+    </Content>
+    <Content Include="TestCases\QirTests\TestPartials.qs">
+      <CopyToOutputDirectory>Always</CopyToOutputDirectory>
+    </Content>
+    <Content Include="TestCases\QirTests\TestPaulis.ll">
+      <CopyToOutputDirectory>Always</CopyToOutputDirectory>
+    </Content>
+    <Content Include="TestCases\QirTests\TestPaulis.qs">
+      <CopyToOutputDirectory>Always</CopyToOutputDirectory>
+    </Content>
+    <Content Include="TestCases\QirTests\TestRange.ll">
+      <CopyToOutputDirectory>Always</CopyToOutputDirectory>
+    </Content>
+    <Content Include="TestCases\QirTests\TestRange.qs">
+      <CopyToOutputDirectory>Always</CopyToOutputDirectory>
+    </Content>
+    <Content Include="TestCases\QirTests\TestReferenceCounts1.ll">
+      <CopyToOutputDirectory>Always</CopyToOutputDirectory>
+    </Content>
+    <Content Include="TestCases\QirTests\TestReferenceCounts2.ll">
+      <CopyToOutputDirectory>Always</CopyToOutputDirectory>
+    </Content>
+    <Content Include="TestCases\QirTests\TestReferenceCounts3.ll">
+      <CopyToOutputDirectory>Always</CopyToOutputDirectory>
+    </Content>
+    <Content Include="TestCases\QirTests\TestReferenceCounts.qs">
+      <CopyToOutputDirectory>Always</CopyToOutputDirectory>
+    </Content>
+    <Content Include="TestCases\QirTests\TestRepeat1.ll">
+      <CopyToOutputDirectory>Always</CopyToOutputDirectory>
+    </Content>
+    <Content Include="TestCases\QirTests\TestRepeat2.ll">
+      <CopyToOutputDirectory>Always</CopyToOutputDirectory>
+    </Content>
+    <Content Include="TestCases\QirTests\TestRepeat.qs">
+      <CopyToOutputDirectory>Always</CopyToOutputDirectory>
+    </Content>
+    <Content Include="TestCases\QirTests\TestResults.ll">
+      <CopyToOutputDirectory>Always</CopyToOutputDirectory>
+    </Content>
+    <Content Include="TestCases\QirTests\TestResults.qs">
+      <CopyToOutputDirectory>Always</CopyToOutputDirectory>
+    </Content>
+    <Content Include="TestCases\QirTests\TestScoping.ll">
+      <CopyToOutputDirectory>Always</CopyToOutputDirectory>
+    </Content>
+    <Content Include="TestCases\QirTests\TestScoping.qs">
+      <CopyToOutputDirectory>Always</CopyToOutputDirectory>
+    </Content>
+    <Content Include="TestCases\QirTests\TestShortCircuiting.ll">
+      <CopyToOutputDirectory>Always</CopyToOutputDirectory>
+    </Content>
+    <Content Include="TestCases\QirTests\TestShortCircuiting.qs">
+      <CopyToOutputDirectory>Always</CopyToOutputDirectory>
+    </Content>
+    <Content Include="TestCases\QirTests\TestStrings.ll">
+      <CopyToOutputDirectory>Always</CopyToOutputDirectory>
+    </Content>
+    <Content Include="TestCases\QirTests\TestStrings.qs">
+      <CopyToOutputDirectory>Always</CopyToOutputDirectory>
+    </Content>
+    <Content Include="TestCases\QirTests\TestTargeting.ll">
+      <CopyToOutputDirectory>Always</CopyToOutputDirectory>
+    </Content>
+    <Content Include="TestCases\QirTests\TestTargeting.qs">
+      <CopyToOutputDirectory>Always</CopyToOutputDirectory>
+    </Content>
+    <Content Include="TestCases\QirTests\TestTargetingProfile.ll">
+      <CopyToOutputDirectory>Always</CopyToOutputDirectory>
+    </Content>
+    <Content Include="TestCases\QirTests\TestTargetingProfile.qs">
+      <CopyToOutputDirectory>Always</CopyToOutputDirectory>
+    </Content>
+    <Content Include="TestCases\QirTests\TestUdt1.ll">
+      <CopyToOutputDirectory>Always</CopyToOutputDirectory>
+    </Content>
+    <Content Include="TestCases\QirTests\TestUdt2.ll">
+      <CopyToOutputDirectory>Always</CopyToOutputDirectory>
+    </Content>
+    <Content Include="TestCases\QirTests\TestUdt.qs">
+      <CopyToOutputDirectory>Always</CopyToOutputDirectory>
+    </Content>
+    <Content Include="TestCases\QirTests\TestUdtAccessor.ll">
+      <CopyToOutputDirectory>Always</CopyToOutputDirectory>
+    </Content>
+    <Content Include="TestCases\QirTests\TestUdtAccessor.qs">
+      <CopyToOutputDirectory>Always</CopyToOutputDirectory>
+    </Content>
+    <Content Include="TestCases\QirTests\TestUdtArgument.ll">
+      <CopyToOutputDirectory>Always</CopyToOutputDirectory>
+    </Content>
+    <Content Include="TestCases\QirTests\TestUdtArgument.qs">
+      <CopyToOutputDirectory>Always</CopyToOutputDirectory>
+    </Content>
+    <Content Include="TestCases\QirTests\TestUdtConstruction.ll">
+      <CopyToOutputDirectory>Always</CopyToOutputDirectory>
+    </Content>
+    <Content Include="TestCases\QirTests\TestUdtConstruction.qs">
+      <CopyToOutputDirectory>Always</CopyToOutputDirectory>
+    </Content>
+    <Content Include="TestCases\QirTests\TestUdtUpdate1.ll">
+      <CopyToOutputDirectory>Always</CopyToOutputDirectory>
+    </Content>
+    <Content Include="TestCases\QirTests\TestUdtUpdate2.ll">
+      <CopyToOutputDirectory>Always</CopyToOutputDirectory>
+    </Content>
+    <Content Include="TestCases\QirTests\TestUdtUpdate.qs">
+      <CopyToOutputDirectory>Always</CopyToOutputDirectory>
+    </Content>
+    <Content Include="TestCases\QirTests\TestUsing1.ll">
+      <CopyToOutputDirectory>Always</CopyToOutputDirectory>
+    </Content>
+    <Content Include="TestCases\QirTests\TestUsing2.ll">
+      <CopyToOutputDirectory>Always</CopyToOutputDirectory>
+    </Content>
+    <Content Include="TestCases\QirTests\TestUsing.qs">
+      <CopyToOutputDirectory>Always</CopyToOutputDirectory>
+    </Content>
+    <Content Include="TestCases\QirTests\TestWhile.ll">
+      <CopyToOutputDirectory>Always</CopyToOutputDirectory>
+    </Content>
+    <Content Include="TestCases\QirTests\TestWhile.qs">
+      <CopyToOutputDirectory>Always</CopyToOutputDirectory>
+    </Content>
+    <None Include="TestCases\Capabilities.qs">
+      <CopyToOutputDirectory>Always</CopyToOutputDirectory>
+    </None>
+    <None Include="TestCases\LinkingTests\Core.qs">
+      <CopyToOutputDirectory>Always</CopyToOutputDirectory>
+    </None>
+    <None Include="TestCases\LinkingTests\Generics.qs">
+      <CopyToOutputDirectory>Always</CopyToOutputDirectory>
+    </None>
+    <None Include="TestCases\LinkingTests\ReferenceLinking.qs">
+      <CopyToOutputDirectory>Always</CopyToOutputDirectory>
+    </None>
+    <None Include="TestCases\LinkingTests\SyntaxTreeTrim.qs">
+      <CopyToOutputDirectory>Always</CopyToOutputDirectory>
+    </None>
+    <None Include="TestCases\LinkingTests\ValidEntryPoints.qs">
+      <CopyToOutputDirectory>Always</CopyToOutputDirectory>
+    </None>
+    <None Include="TestCases\LinkingTests\InvalidEntryPoints.qs">
+      <CopyToOutputDirectory>Always</CopyToOutputDirectory>
+    </None>
+    <None Include="TestCases\LinkingTests\EntryPointSpecializations.qs">
+      <CopyToOutputDirectory>Always</CopyToOutputDirectory>
+    </None>
+    <None Include="TestCases\LinkingTests\EntryPointDiagnostics.qs">
+      <CopyToOutputDirectory>Always</CopyToOutputDirectory>
+    </None>
+    <None Include="TestCases\LinkingTests\Monomorphization.qs">
+      <CopyToOutputDirectory>Always</CopyToOutputDirectory>
+    </None>
+    <None Include="TestCases\LinkingTests\IntrinsicResolution.qs">
+      <CopyToOutputDirectory>Always</CopyToOutputDirectory>
+    </None>
+    <None Include="TestCases\LinkingTests\InternalRenaming.qs">
+      <CopyToOutputDirectory>Always</CopyToOutputDirectory>
+    </None>
+    <None Include="TestCases\OptimizerTests\Arithmetic_output.txt">
+      <CopyToOutputDirectory>Always</CopyToOutputDirectory>
+    </None>
+    <None Include="TestCases\OptimizerTests\FunctionEval_output.txt">
+      <CopyToOutputDirectory>Always</CopyToOutputDirectory>
+    </None>
+    <None Include="TestCases\OptimizerTests\Inlining_output.txt">
+      <CopyToOutputDirectory>Always</CopyToOutputDirectory>
+    </None>
+    <None Include="TestCases\OptimizerTests\LoopUnrolling_output.txt">
+      <CopyToOutputDirectory>Always</CopyToOutputDirectory>
+    </None>
+    <None Include="TestCases\OptimizerTests\Miscellaneous_output.txt">
+      <CopyToOutputDirectory>Always</CopyToOutputDirectory>
+    </None>
+    <None Include="TestCases\OptimizerTests\NoOp_output.txt">
+      <CopyToOutputDirectory>Always</CopyToOutputDirectory>
+    </None>
+    <None Include="TestCases\OptimizerTests\PartialEval_output.txt">
+      <CopyToOutputDirectory>Always</CopyToOutputDirectory>
+    </None>
+    <None Include="TestCases\OptimizerTests\Reordering_output.txt">
+      <CopyToOutputDirectory>Always</CopyToOutputDirectory>
+    </None>
+    <None Include="TestCases\OptimizerTests\TypedParameters_output.txt">
+      <CopyToOutputDirectory>Always</CopyToOutputDirectory>
+    </None>
+    <None Include="TestCases\OptimizerTests\Arithmetic_input.qs">
+      <CopyToOutputDirectory>Always</CopyToOutputDirectory>
+    </None>
+    <None Include="TestCases\OptimizerTests\FunctionEval_input.qs">
+      <CopyToOutputDirectory>Always</CopyToOutputDirectory>
+    </None>
+    <None Include="TestCases\OptimizerTests\Inlining_input.qs">
+      <CopyToOutputDirectory>Always</CopyToOutputDirectory>
+    </None>
+    <None Include="TestCases\OptimizerTests\LoopUnrolling_input.qs">
+      <CopyToOutputDirectory>Always</CopyToOutputDirectory>
+    </None>
+    <None Include="TestCases\OptimizerTests\Miscellaneous_input.qs">
+      <CopyToOutputDirectory>Always</CopyToOutputDirectory>
+    </None>
+    <None Include="TestCases\OptimizerTests\NoOp_input.qs">
+      <CopyToOutputDirectory>Always</CopyToOutputDirectory>
+    </None>
+    <None Include="TestCases\OptimizerTests\PartialEval_input.qs">
+      <CopyToOutputDirectory>Always</CopyToOutputDirectory>
+    </None>
+    <None Include="TestCases\OptimizerTests\Reordering_input.qs">
+      <CopyToOutputDirectory>Always</CopyToOutputDirectory>
+    </None>
+    <None Include="TestCases\OptimizerTests\TypedParameters_input.qs">
+      <CopyToOutputDirectory>Always</CopyToOutputDirectory>
+    </None>
+    <Content Include="TestCases\ExecutionTests\ExecutionTests.qs">
+      <CopyToOutputDirectory>Always</CopyToOutputDirectory>
+    </Content>
+    <Content Include="TestCases\ExecutionTests\DataTypeExecutionTests.qs">
+      <CopyToOutputDirectory>Always</CopyToOutputDirectory>
+    </Content>
+    <Content Include="TestCases\ExecutionTests\TargetedExecutionTests.qs">
+      <CopyToOutputDirectory>Always</CopyToOutputDirectory>
+    </Content>
+    <None Include="TestCases\ExecutionTests\Packaging.qs" />
+    <None Include="TestCases\ExecutionTests\LoggingBasedTests.qs">
+      <CopyToOutputDirectory>Always</CopyToOutputDirectory>
+    </None>
+    <None Include="TestCases\StringParsingTests\StringParsing.qs">
+      <CopyToOutputDirectory>Always</CopyToOutputDirectory>
+    </None>
+    <None Include="TestCases\StringParsingTests\StringInterpolation.qs">
+      <CopyToOutputDirectory>Always</CopyToOutputDirectory>
+    </None>
+    <None Include="TestCases\AttributeGeneration.qs">
+      <CopyToOutputDirectory>Always</CopyToOutputDirectory>
+    </None>
+    <None Include="TestCases\Transformation.qs">
+      <CopyToOutputDirectory>Always</CopyToOutputDirectory>
+    </None>
+    <None Include="TestCases\GlobalVerification.qs">
+      <CopyToOutputDirectory>Always</CopyToOutputDirectory>
+    </None>
+    <None Include="TestCases\LocalVerification.qs">
+      <CopyToOutputDirectory>Always</CopyToOutputDirectory>
+    </None>
+    <None Include="TestCases\Transformation.qs">
+      <CopyToOutputDirectory>Always</CopyToOutputDirectory>
+    </None>
+    <None Include="TestCases\General.qs">
+      <CopyToOutputDirectory>Always</CopyToOutputDirectory>
+    </None>
+    <None Include="TestCases\Types.qs">
+      <CopyToOutputDirectory>Always</CopyToOutputDirectory>
+    </None>
+    <None Include="TestCases\TypeChecking.qs">
+      <CopyToOutputDirectory>Always</CopyToOutputDirectory>
+    </None>
+    <None Include="TestCases\FunctorGeneration.qs">
+      <CopyToOutputDirectory>Always</CopyToOutputDirectory>
+    </None>
+    <None Include="TestCases\AccessModifiers.qs">
+      <CopyToOutputDirectory>Always</CopyToOutputDirectory>
+    </None>
+    <None Include="TestCases\ClassicalControl.qs">
+      <CopyToOutputDirectory>Always</CopyToOutputDirectory>
+    </None>
+    <None Include="TestCases\LambdaLifting.qs">
+      <CopyToOutputDirectory>Always</CopyToOutputDirectory>
+    </None>
+    <None Include="TestCases\OutputRecording.qs">
+      <CopyToOutputDirectory>Always</CopyToOutputDirectory>
+    </None>
+    <None Include="TestCases\CycleDetection.qs">
+      <CopyToOutputDirectory>Always</CopyToOutputDirectory>
+    </None>
+    <None Include="TestCases\CycleValidation.qs">
+      <CopyToOutputDirectory>Always</CopyToOutputDirectory>
+    </None>
+    <None Include="TestCases\PopulateCallGraph.qs">
+      <CopyToOutputDirectory>Always</CopyToOutputDirectory>
+    </None>
+    <None Include="TestCases\TypeParameter.qs">
+      <CopyToOutputDirectory>Always</CopyToOutputDirectory>
+    </None>
+    <None Include="TestCases\CompilationLoader.qs">
+      <CopyToOutputDirectory>Always</CopyToOutputDirectory>
+    </None>
+    <Compile Include="ExternalRewriteStepsManagerTests.fs" />
+    <Compile Include="TextTests.fs" />
+    <Compile Include="SyntaxTests.fs" />
+    <Compile Include="CompletionParsingTests.fs" />
+    <Compile Include="GlobalVerificationTests.fs" />
+    <Compile Include="LocalVerificationTests.fs" />
+    <Compile Include="CapabilityTests.fs" />
+    <Compile Include="TypeCheckingTests.fs" />
+    <Compile Include="AutoGenerationTests.fs" />
+    <Compile Include="TransformationTests.fs" />
+    <Compile Include="LinkingTests.fs" />
+    <Compile Include="CallGraphTests.fs" />
+    <Compile Include="ClassicalControlTests.fs" />
+    <Compile Include="LambdaLiftingTests.fs" />
+    <Compile Include="OutputRecordingTests.fs" />
+    <Compile Include="TypeParameterTests.fs" />
+    <Compile Include="RegexTests.fs" />
+    <Compile Include="SerializationTests.fs" />
+    <Compile Include="CommandLineTests.fs" />
+    <Compile Include="SymbolManagementTests.fs" />
+    <Compile Include="OptimizationTests.fs" />
+    <Compile Include="AccessModifierTests.fs" />
+    <Compile Include="CompilationLoaderTests.fs" />
+    <Compile Include="CompilationTrackerTests.fs" />
+    <Compile Include="QirTests.fs" />
+    <Compile Include="ExecutionTests.fs" />
+  </ItemGroup>
+
+  <ItemGroup>
+    <PackageReference Include="Microsoft.Quantum.Simulators" Version="0.24.41975-alpha" ExcludeAssets="compile" GeneratePathProperty="true" />
+    <PackageReference Include="Microsoft.Quantum.QSharp.Core" Version="0.24.41975-alpha" ExcludeAssets="compile" />
+    <PackageReference Include="Microsoft.Quantum.Type3.Core" Version="0.24.41975-alpha" ExcludeAssets="compile" />
+    <PackageReference Include="Microsoft.NET.Test.Sdk" Version="16.3.0" />
+    <PackageReference Include="xunit" Version="2.4.1" />
+    <PackageReference Include="xunit.runner.visualstudio" Version="2.4.1">
+      <PrivateAssets>all</PrivateAssets>
+      <IncludeAssets>runtime; build; native; contentfiles; analyzers</IncludeAssets>
+    </PackageReference>
+    <DotNetCliToolReference Include="dotnet-xunit" Version="2.3.1" />
+  </ItemGroup>
+
+  <ItemGroup>
+    <ProjectReference Include="..\CommandLineTool\CommandLineTool.csproj" />
+    <ProjectReference Include="..\QirGeneration\QirGeneration.csproj" />
+    <ProjectReference Include="..\TestTargets\Simulation\Target\Simulation.csproj" />
+    <ProjectReference Include="..\TestTargets\Simulation\Example\Example.csproj">
+      <ReferenceOutputAssembly>false</ReferenceOutputAssembly>
+    </ProjectReference>
+  </ItemGroup>
+
+  <Target Name="PrepareReferenceTests" Condition="'$(DesignTimeBuild)' != 'true'" BeforeTargets="CoreCompile">
+    <PropertyGroup>
+      <ExecutionTarget>$(MSBuildThisFileDirectory)..\TestTargets\Simulation\Example\bin\$(Configuration)\net6.0\Example.dll</ExecutionTarget>
+      <QirExecutionTarget>$(MSBuildThisFileDirectory)..\TestTargets\Simulation\Target\bin\$(Configuration)\net6.0\Simulation.dll</QirExecutionTarget>
+      <LibraryTarget>$(MSBuildThisFileDirectory)..\TestTargets\Libraries\Library1\bin\$(Configuration)\net6.0\Library1.dll</LibraryTarget>
+    </PropertyGroup>
+    <WriteLinesToFile File="$(OutputPath)ReferenceTargets.txt" Lines="$(ExecutionTarget); $(QirExecutionTarget); $(LibraryTarget)" Overwrite="true" />
+    <Copy Condition="$([MSBuild]::IsOsPlatform('OSX'))" SourceFiles="$(PkgMicrosoft_Quantum_Simulators)/runtimes/osx-x64/native/libMicrosoft.Quantum.Simulator.Runtime.dylib" DestinationFolder="$(OutputPath)" SkipUnchangedFiles="true" />
+    <Copy Condition="$([MSBuild]::IsOsPlatform('OSX'))" SourceFiles="$(PkgMicrosoft_Quantum_Simulators)/runtimes/osx-x64/native/libomp.dylib" DestinationFolder="$(OutputPath)" SkipUnchangedFiles="true" />
+    
+  </Target>
+
+</Project>