--- conflicted
+++ resolved
@@ -21,168 +21,159 @@
     <Compile Include="TestUtils\SetupVerificationTests.fs" />
     <Compile Include="TestUtils\Signatures.fs" />
     <Compile Include="TestUtils\Transformations.fs" />
-    <Content Include="TestCases\QirTests\QirCore.qs">
-      <CopyToOutputDirectory>PreserveNewest</CopyToOutputDirectory>
-    </Content>
-    <Content Include="TestCases\QirTests\QirTarget.qs">
-      <CopyToOutputDirectory>PreserveNewest</CopyToOutputDirectory>
-    </Content>
-    <Content Include="TestCases\QirTests\TestArrayLoop.ll">
-      <CopyToOutputDirectory>PreserveNewest</CopyToOutputDirectory>
-    </Content>
-    <Content Include="TestCases\QirTests\TestArrayLoop.qs">
-      <CopyToOutputDirectory>PreserveNewest</CopyToOutputDirectory>
-    </Content>
-    <Content Include="TestCases\QirTests\TestArrayUpdate.ll">
-      <CopyToOutputDirectory>PreserveNewest</CopyToOutputDirectory>
-    </Content>
-    <Content Include="TestCases\QirTests\TestArrayUpdate.qs">
-      <CopyToOutputDirectory>PreserveNewest</CopyToOutputDirectory>
-    </Content>
-    <Content Include="TestCases\QirTests\TestBigInts.ll">
-      <CopyToOutputDirectory>PreserveNewest</CopyToOutputDirectory>
-    </Content>
-    <Content Include="TestCases\QirTests\TestBigInts.qs">
-      <CopyToOutputDirectory>PreserveNewest</CopyToOutputDirectory>
-    </Content>
-    <Content Include="TestCases\QirTests\TestBools.ll">
-      <CopyToOutputDirectory>PreserveNewest</CopyToOutputDirectory>
-    </Content>
-    <Content Include="TestCases\QirTests\TestBools.qs">
-      <CopyToOutputDirectory>PreserveNewest</CopyToOutputDirectory>
-    </Content>
-<<<<<<< HEAD
-=======
-    <Content Include="TestCases\QirTests\TestControlled1.ll">
-      <CopyToOutputDirectory>PreserveNewest</CopyToOutputDirectory>
-    </Content>
-    <Content Include="TestCases\QirTests\TestControlled2.ll">
-      <CopyToOutputDirectory>PreserveNewest</CopyToOutputDirectory>
-    </Content>
-    <Content Include="TestCases\QirTests\TestControlled.qs">
-      <CopyToOutputDirectory>PreserveNewest</CopyToOutputDirectory>
-    </Content>
->>>>>>> ca938e14
-    <Content Include="TestCases\QirTests\TestDeconstruct.ll">
-      <CopyToOutputDirectory>PreserveNewest</CopyToOutputDirectory>
-    </Content>
-    <Content Include="TestCases\QirTests\TestDeconstruct.qs">
-      <CopyToOutputDirectory>PreserveNewest</CopyToOutputDirectory>
-    </Content>
-    <Content Include="TestCases\QirTests\TestDoubles.ll">
-      <CopyToOutputDirectory>PreserveNewest</CopyToOutputDirectory>
-    </Content>
-    <Content Include="TestCases\QirTests\TestDoubles.qs">
-      <CopyToOutputDirectory>PreserveNewest</CopyToOutputDirectory>
-    </Content>
-    <Content Include="TestCases\QirTests\TestEntryPoint.ll">
-      <CopyToOutputDirectory>PreserveNewest</CopyToOutputDirectory>
-    </Content>
-    <Content Include="TestCases\QirTests\TestEntryPoint.qs">
-      <CopyToOutputDirectory>PreserveNewest</CopyToOutputDirectory>
-    </Content>
-    <Content Include="TestCases\QirTests\TestIntegers.ll">
-      <CopyToOutputDirectory>PreserveNewest</CopyToOutputDirectory>
-    </Content>
-    <Content Include="TestCases\QirTests\TestIntegers.qs">
-      <CopyToOutputDirectory>PreserveNewest</CopyToOutputDirectory>
-    </Content>
-<<<<<<< HEAD
-=======
-    <Content Include="TestCases\QirTests\TestPartials1.ll">
-      <CopyToOutputDirectory>PreserveNewest</CopyToOutputDirectory>
-    </Content>
-    <Content Include="TestCases\QirTests\TestPartials2.ll">
-      <CopyToOutputDirectory>PreserveNewest</CopyToOutputDirectory>
-    </Content>
-    <Content Include="TestCases\QirTests\TestPartials3.ll">
-      <CopyToOutputDirectory>PreserveNewest</CopyToOutputDirectory>
-    </Content>
-    <Content Include="TestCases\QirTests\TestPartials.qs">
-      <CopyToOutputDirectory>PreserveNewest</CopyToOutputDirectory>
-    </Content>
->>>>>>> ca938e14
-    <Content Include="TestCases\QirTests\TestPaulis.ll">
-      <CopyToOutputDirectory>PreserveNewest</CopyToOutputDirectory>
-    </Content>
-    <Content Include="TestCases\QirTests\TestPaulis.qs">
-      <CopyToOutputDirectory>PreserveNewest</CopyToOutputDirectory>
-    </Content>
-    <Content Include="TestCases\QirTests\TestRange.ll">
-      <CopyToOutputDirectory>PreserveNewest</CopyToOutputDirectory>
-    </Content>
-    <Content Include="TestCases\QirTests\TestRange.qs">
-      <CopyToOutputDirectory>PreserveNewest</CopyToOutputDirectory>
-    </Content>
-    <Content Include="TestCases\QirTests\TestRepeat.ll">
-      <CopyToOutputDirectory>PreserveNewest</CopyToOutputDirectory>
-    </Content>
-    <Content Include="TestCases\QirTests\TestRepeat.qs">
-      <CopyToOutputDirectory>PreserveNewest</CopyToOutputDirectory>
-    </Content>
-    <Content Include="TestCases\QirTests\TestResults.ll">
-      <CopyToOutputDirectory>PreserveNewest</CopyToOutputDirectory>
-    </Content>
-    <Content Include="TestCases\QirTests\TestResults.qs">
-      <CopyToOutputDirectory>PreserveNewest</CopyToOutputDirectory>
-    </Content>
-    <Content Include="TestCases\QirTests\TestScoping.ll">
-      <CopyToOutputDirectory>PreserveNewest</CopyToOutputDirectory>
-    </Content>
-    <Content Include="TestCases\QirTests\TestScoping.qs">
-      <CopyToOutputDirectory>PreserveNewest</CopyToOutputDirectory>
-    </Content>
-    <Content Include="TestCases\QirTests\TestStrings.ll">
-      <CopyToOutputDirectory>PreserveNewest</CopyToOutputDirectory>
-    </Content>
-    <Content Include="TestCases\QirTests\TestStrings.qs">
-      <CopyToOutputDirectory>PreserveNewest</CopyToOutputDirectory>
-    </Content>
-    <Content Include="TestCases\QirTests\TestUdt.ll">
-      <CopyToOutputDirectory>PreserveNewest</CopyToOutputDirectory>
-    </Content>
-    <Content Include="TestCases\QirTests\TestUdt.qs">
-      <CopyToOutputDirectory>PreserveNewest</CopyToOutputDirectory>
-    </Content>
-    <Content Include="TestCases\QirTests\TestUdtAccessor.ll">
-      <CopyToOutputDirectory>PreserveNewest</CopyToOutputDirectory>
-    </Content>
-    <Content Include="TestCases\QirTests\TestUdtAccessor.qs">
-      <CopyToOutputDirectory>PreserveNewest</CopyToOutputDirectory>
-    </Content>
-    <Content Include="TestCases\QirTests\TestUdtConstruction.ll">
-      <CopyToOutputDirectory>PreserveNewest</CopyToOutputDirectory>
-    </Content>
-    <Content Include="TestCases\QirTests\TestUdtConstruction.qs">
-      <CopyToOutputDirectory>PreserveNewest</CopyToOutputDirectory>
-    </Content>
-    <Content Include="TestCases\QirTests\TestUdtUpdate.ll">
-      <CopyToOutputDirectory>PreserveNewest</CopyToOutputDirectory>
-    </Content>
-    <Content Include="TestCases\QirTests\TestUdtUpdate.qs">
-      <CopyToOutputDirectory>PreserveNewest</CopyToOutputDirectory>
-    </Content>
-    <Content Include="TestCases\QirTests\TestUsing.ll">
-      <CopyToOutputDirectory>PreserveNewest</CopyToOutputDirectory>
-    </Content>
-    <Content Include="TestCases\QirTests\TestUsing.qs">
-      <CopyToOutputDirectory>PreserveNewest</CopyToOutputDirectory>
-    </Content>
-    <Content Include="TestCases\QirTests\TestWhile.ll">
-      <CopyToOutputDirectory>PreserveNewest</CopyToOutputDirectory>
-    </Content>
-    <Content Include="TestCases\QirTests\TestWhile.qs">
-      <CopyToOutputDirectory>PreserveNewest</CopyToOutputDirectory>
-    </Content>
-<<<<<<< HEAD
-    <None Include="TestCases\CapabilityTests\Verification.qs">
-      <CopyToOutputDirectory>PreserveNewest</CopyToOutputDirectory>
-    </None>
-    <None Include="TestCases\CapabilityTests\Inference.qs">
-      <CopyToOutputDirectory>PreserveNewest</CopyToOutputDirectory>
-    </None>
-=======
->>>>>>> ca938e14
+    <Content Include="TestCases\QirTests\QirCore.qs">
+      <CopyToOutputDirectory>PreserveNewest</CopyToOutputDirectory>
+    </Content>
+    <Content Include="TestCases\QirTests\QirTarget.qs">
+      <CopyToOutputDirectory>PreserveNewest</CopyToOutputDirectory>
+    </Content>
+    <Content Include="TestCases\QirTests\TestArrayLoop.ll">
+      <CopyToOutputDirectory>PreserveNewest</CopyToOutputDirectory>
+    </Content>
+    <Content Include="TestCases\QirTests\TestArrayLoop.qs">
+      <CopyToOutputDirectory>PreserveNewest</CopyToOutputDirectory>
+    </Content>
+    <Content Include="TestCases\QirTests\TestArrayUpdate.ll">
+      <CopyToOutputDirectory>PreserveNewest</CopyToOutputDirectory>
+    </Content>
+    <Content Include="TestCases\QirTests\TestArrayUpdate.qs">
+      <CopyToOutputDirectory>PreserveNewest</CopyToOutputDirectory>
+    </Content>
+    <Content Include="TestCases\QirTests\TestBigInts.ll">
+      <CopyToOutputDirectory>PreserveNewest</CopyToOutputDirectory>
+    </Content>
+    <Content Include="TestCases\QirTests\TestBigInts.qs">
+      <CopyToOutputDirectory>PreserveNewest</CopyToOutputDirectory>
+    </Content>
+    <Content Include="TestCases\QirTests\TestBools.ll">
+      <CopyToOutputDirectory>PreserveNewest</CopyToOutputDirectory>
+    </Content>
+    <Content Include="TestCases\QirTests\TestBools.qs">
+      <CopyToOutputDirectory>PreserveNewest</CopyToOutputDirectory>
+    </Content>
+    <Content Include="TestCases\QirTests\TestControlled1.ll">
+      <CopyToOutputDirectory>PreserveNewest</CopyToOutputDirectory>
+    </Content>
+    <Content Include="TestCases\QirTests\TestControlled2.ll">
+      <CopyToOutputDirectory>PreserveNewest</CopyToOutputDirectory>
+    </Content>
+    <Content Include="TestCases\QirTests\TestControlled.qs">
+      <CopyToOutputDirectory>PreserveNewest</CopyToOutputDirectory>
+    </Content>
+    <Content Include="TestCases\QirTests\TestDeconstruct.ll">
+      <CopyToOutputDirectory>PreserveNewest</CopyToOutputDirectory>
+    </Content>
+    <Content Include="TestCases\QirTests\TestDeconstruct.qs">
+      <CopyToOutputDirectory>PreserveNewest</CopyToOutputDirectory>
+    </Content>
+    <Content Include="TestCases\QirTests\TestDoubles.ll">
+      <CopyToOutputDirectory>PreserveNewest</CopyToOutputDirectory>
+    </Content>
+    <Content Include="TestCases\QirTests\TestDoubles.qs">
+      <CopyToOutputDirectory>PreserveNewest</CopyToOutputDirectory>
+    </Content>
+    <Content Include="TestCases\QirTests\TestEntryPoint.ll">
+      <CopyToOutputDirectory>PreserveNewest</CopyToOutputDirectory>
+    </Content>
+    <Content Include="TestCases\QirTests\TestEntryPoint.qs">
+      <CopyToOutputDirectory>PreserveNewest</CopyToOutputDirectory>
+    </Content>
+    <Content Include="TestCases\QirTests\TestIntegers.ll">
+      <CopyToOutputDirectory>PreserveNewest</CopyToOutputDirectory>
+    </Content>
+    <Content Include="TestCases\QirTests\TestIntegers.qs">
+      <CopyToOutputDirectory>PreserveNewest</CopyToOutputDirectory>
+    </Content>
+    <Content Include="TestCases\QirTests\TestPartials1.ll">
+      <CopyToOutputDirectory>PreserveNewest</CopyToOutputDirectory>
+    </Content>
+    <Content Include="TestCases\QirTests\TestPartials2.ll">
+      <CopyToOutputDirectory>PreserveNewest</CopyToOutputDirectory>
+    </Content>
+    <Content Include="TestCases\QirTests\TestPartials3.ll">
+      <CopyToOutputDirectory>PreserveNewest</CopyToOutputDirectory>
+    </Content>
+    <Content Include="TestCases\QirTests\TestPartials.qs">
+      <CopyToOutputDirectory>PreserveNewest</CopyToOutputDirectory>
+    </Content>
+    <Content Include="TestCases\QirTests\TestPaulis.ll">
+      <CopyToOutputDirectory>PreserveNewest</CopyToOutputDirectory>
+    </Content>
+    <Content Include="TestCases\QirTests\TestPaulis.qs">
+      <CopyToOutputDirectory>PreserveNewest</CopyToOutputDirectory>
+    </Content>
+    <Content Include="TestCases\QirTests\TestRange.ll">
+      <CopyToOutputDirectory>PreserveNewest</CopyToOutputDirectory>
+    </Content>
+    <Content Include="TestCases\QirTests\TestRange.qs">
+      <CopyToOutputDirectory>PreserveNewest</CopyToOutputDirectory>
+    </Content>
+    <Content Include="TestCases\QirTests\TestRepeat.ll">
+      <CopyToOutputDirectory>PreserveNewest</CopyToOutputDirectory>
+    </Content>
+    <Content Include="TestCases\QirTests\TestRepeat.qs">
+      <CopyToOutputDirectory>PreserveNewest</CopyToOutputDirectory>
+    </Content>
+    <Content Include="TestCases\QirTests\TestResults.ll">
+      <CopyToOutputDirectory>PreserveNewest</CopyToOutputDirectory>
+    </Content>
+    <Content Include="TestCases\QirTests\TestResults.qs">
+      <CopyToOutputDirectory>PreserveNewest</CopyToOutputDirectory>
+    </Content>
+    <Content Include="TestCases\QirTests\TestScoping.ll">
+      <CopyToOutputDirectory>PreserveNewest</CopyToOutputDirectory>
+    </Content>
+    <Content Include="TestCases\QirTests\TestScoping.qs">
+      <CopyToOutputDirectory>PreserveNewest</CopyToOutputDirectory>
+    </Content>
+    <Content Include="TestCases\QirTests\TestStrings.ll">
+      <CopyToOutputDirectory>PreserveNewest</CopyToOutputDirectory>
+    </Content>
+    <Content Include="TestCases\QirTests\TestStrings.qs">
+      <CopyToOutputDirectory>PreserveNewest</CopyToOutputDirectory>
+    </Content>
+    <Content Include="TestCases\QirTests\TestUdt.ll">
+      <CopyToOutputDirectory>PreserveNewest</CopyToOutputDirectory>
+    </Content>
+    <Content Include="TestCases\QirTests\TestUdt.qs">
+      <CopyToOutputDirectory>PreserveNewest</CopyToOutputDirectory>
+    </Content>
+    <Content Include="TestCases\QirTests\TestUdtAccessor.ll">
+      <CopyToOutputDirectory>PreserveNewest</CopyToOutputDirectory>
+    </Content>
+    <Content Include="TestCases\QirTests\TestUdtAccessor.qs">
+      <CopyToOutputDirectory>PreserveNewest</CopyToOutputDirectory>
+    </Content>
+    <Content Include="TestCases\QirTests\TestUdtConstruction.ll">
+      <CopyToOutputDirectory>PreserveNewest</CopyToOutputDirectory>
+    </Content>
+    <Content Include="TestCases\QirTests\TestUdtConstruction.qs">
+      <CopyToOutputDirectory>PreserveNewest</CopyToOutputDirectory>
+    </Content>
+    <Content Include="TestCases\QirTests\TestUdtUpdate.ll">
+      <CopyToOutputDirectory>PreserveNewest</CopyToOutputDirectory>
+    </Content>
+    <Content Include="TestCases\QirTests\TestUdtUpdate.qs">
+      <CopyToOutputDirectory>PreserveNewest</CopyToOutputDirectory>
+    </Content>
+    <Content Include="TestCases\QirTests\TestUsing.ll">
+      <CopyToOutputDirectory>PreserveNewest</CopyToOutputDirectory>
+    </Content>
+    <Content Include="TestCases\QirTests\TestUsing.qs">
+      <CopyToOutputDirectory>PreserveNewest</CopyToOutputDirectory>
+    </Content>
+    <Content Include="TestCases\QirTests\TestWhile.ll">
+      <CopyToOutputDirectory>PreserveNewest</CopyToOutputDirectory>
+    </Content>
+    <Content Include="TestCases\QirTests\TestWhile.qs">
+      <CopyToOutputDirectory>PreserveNewest</CopyToOutputDirectory>
+    </Content>
+    <None Include="TestCases\CapabilityTests\Verification.qs">
+      <CopyToOutputDirectory>PreserveNewest</CopyToOutputDirectory>
+    </None>
+    <None Include="TestCases\CapabilityTests\Inference.qs">
+      <CopyToOutputDirectory>PreserveNewest</CopyToOutputDirectory>
+    </None>
     <None Include="TestCases\LinkingTests\Core.qs">
       <CopyToOutputDirectory>PreserveNewest</CopyToOutputDirectory>
     </None>
@@ -283,12 +274,6 @@
     <None Include="TestCases\LocalVerification.qs">
       <CopyToOutputDirectory>PreserveNewest</CopyToOutputDirectory>
     </None>
-<<<<<<< HEAD
-=======
-    <None Include="TestCases\CapabilityVerification.qs">
-      <CopyToOutputDirectory>PreserveNewest</CopyToOutputDirectory>
-    </None>
->>>>>>> ca938e14
     <None Include="TestCases\Transformation.qs">
       <CopyToOutputDirectory>PreserveNewest</CopyToOutputDirectory>
     </None>
@@ -310,49 +295,36 @@
     <None Include="TestCases\ClassicalControl.qs">
       <CopyToOutputDirectory>PreserveNewest</CopyToOutputDirectory>
     </None>
-<<<<<<< HEAD
-    <None Include="TestCases\CycleDetection.qs">
-      <CopyToOutputDirectory>PreserveNewest</CopyToOutputDirectory>
-    </None>
-    <None Include="TestCases\CycleValidation.qs">
-      <CopyToOutputDirectory>PreserveNewest</CopyToOutputDirectory>
-    </None>
-    <None Include="TestCases\PopulateCallGraph.qs">
-      <CopyToOutputDirectory>PreserveNewest</CopyToOutputDirectory>
-    </None>
-    <None Include="TestCases\TypeParameter.qs">
-      <CopyToOutputDirectory>PreserveNewest</CopyToOutputDirectory>
-    </None>
-    <None Include="TestCases\CompilationLoader.qs">
-      <CopyToOutputDirectory>PreserveNewest</CopyToOutputDirectory>
-    </None>
+    <None Include="TestCases\CycleDetection.qs">
+      <CopyToOutputDirectory>PreserveNewest</CopyToOutputDirectory>
+    </None>
+    <None Include="TestCases\CycleValidation.qs">
+      <CopyToOutputDirectory>PreserveNewest</CopyToOutputDirectory>
+    </None>
+    <None Include="TestCases\PopulateCallGraph.qs">
+      <CopyToOutputDirectory>PreserveNewest</CopyToOutputDirectory>
+    </None>
+    <None Include="TestCases\TypeParameter.qs">
+      <CopyToOutputDirectory>PreserveNewest</CopyToOutputDirectory>
+    </None>
+    <None Include="TestCases\CompilationLoader.qs">
+      <CopyToOutputDirectory>PreserveNewest</CopyToOutputDirectory>
+    </None>
     <Compile Include="..\..\Common\DelaySign.fs" Link="DelaySign.fs" />
-    <Compile Include="ExternalRewriteStepsManagerTests.fs" />
-=======
-    <None Include="TestCases\TypeParameter.qs">
-      <CopyToOutputDirectory>PreserveNewest</CopyToOutputDirectory>
-    </None>
-    <Compile Include="..\..\Common\DelaySign.fs" Link="DelaySign.fs" />
->>>>>>> ca938e14
+    <Compile Include="ExternalRewriteStepsManagerTests.fs" />
     <Compile Include="TextTests.fs" />
     <Compile Include="SyntaxTests.fs" />
     <Compile Include="CompletionParsingTests.fs" />
     <Compile Include="GlobalVerificationTests.fs" />
     <Compile Include="LocalVerificationTests.fs" />
     <Compile Include="CapabilityVerificationTests.fs" />
-<<<<<<< HEAD
-    <Compile Include="CapabilityInferenceTests.fs" />
-=======
->>>>>>> ca938e14
+    <Compile Include="CapabilityInferenceTests.fs" />
     <Compile Include="TypeCheckingTests.fs" />
     <Compile Include="AutoGenerationTests.fs" />
     <Compile Include="TransformationTests.fs" />
     <Compile Include="ExecutionTests.fs" />
     <Compile Include="LinkingTests.fs" />
-<<<<<<< HEAD
-    <Compile Include="CallGraphTests.fs" />
-=======
->>>>>>> ca938e14
+    <Compile Include="CallGraphTests.fs" />
     <Compile Include="ClassicalControlTests.fs" />
     <Compile Include="TypeParameterTests.fs" />
     <Compile Include="RegexTests.fs" />
@@ -361,10 +333,7 @@
     <Compile Include="SymbolManagementTests.fs" />
     <Compile Include="OptimizationTests.fs" />
     <Compile Include="AccessModifierTests.fs" />
-<<<<<<< HEAD
-    <Compile Include="CompilationLoaderTests.fs" />
-=======
->>>>>>> ca938e14
+    <Compile Include="CompilationLoaderTests.fs" />
     <Compile Include="QirTests.fs" />
   </ItemGroup>
 
@@ -398,4 +367,4 @@
     <WriteLinesToFile File="$(OutputPath)ReferenceTargets.txt" Lines="$(ExecutionTarget); $(LibraryTarget)" Overwrite="true" />
   </Target>
 
-</Project>
+</Project>