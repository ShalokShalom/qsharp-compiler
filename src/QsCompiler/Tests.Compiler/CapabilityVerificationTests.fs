--- conflicted
+++ resolved
@@ -24,20 +24,9 @@
 
 let private basicMeasurementFeedback = compile "BasicMeasurementFeedback" |> CompilerTests
 
-<<<<<<< HEAD
-/// The FullComputation capability tester.
-let private fullComputation = compile "FullComputation" |> CompilerTests
-
-/// The BasicMeasurementFeedback capability tester.
-let private basicMeasurementFeedback = compile "BasicMeasurementFeedback" |> CompilerTests
-
-/// The BasicQuantumFunctionality capability tester.
 let private basicQuantumFunctionality = compile "BasicQuantumFunctionality" |> CompilerTests
-=======
-let private basicQuantumFunctionality = compile "BasicQuantumFunctionality" |> CompilerTests
 
 let private adaptiveExecution = compile "AdaptiveExecution" |> CompilerTests
->>>>>>> 42d83557
 
 let private basicExecution = compile "BasicExecution" |> CompilerTests
 
