﻿// Copyright (c) Microsoft Corporation. All rights reserved.
// Licensed under the MIT License.

/// Test cases for verification of execution target runtime capabilities.
namespace Microsoft.Quantum.Testing.Capability {
    open Microsoft.Quantum.Intrinsic;

    operation NoOp() : Unit { }

    function ResultAsBool(result : Result) : Bool {
        return result == Zero ? false | true;
    }

    function ResultAsBoolNeq(result : Result) : Bool {
        return result != One ? false | true;
    }

    operation ResultAsBoolOp(result : Result) : Bool {
        return result == Zero ? false | true;
    }

    function ResultAsBoolNeqOp(result : Result) : Bool {
        return result != One ? false | true;
    }

    operation ResultAsBoolOpReturnIf(result : Result) : Bool {
        if (result == Zero) {
            return false;
        } else {
            return true;
        }
    }

    operation ResultAsBoolNeqOpReturnIf(result : Result) : Bool {
        if (result != One) {
            return false;
        } else {
            return true;
        }
    }

    operation ResultAsBoolOpReturnIfNested(result : Result) : Bool {
        if (result == Zero) {
            let x = 5;
            if (x == 5) {
                return false;
            } else {
                fail "error";
            }
        } else {
            let x = 7;
            if (x == 7) {
                return true;
            } else {
                fail "error";
            }
        }
    }

    operation ResultAsBoolOpSetIf(result : Result) : Bool {
        mutable b = false;
        if (result == One) {
            set b = true;
        }
        return b;
    }

    operation ResultAsBoolNeqOpSetIf(result : Result) : Bool {
        mutable b = false;
        if (result != Zero) {
            set b = true;
        }
        return b;
    }

    operation ResultAsBoolOpElseSet(result : Result) : Bool {
        mutable b = false;
        if (result == Zero) {
            NoOp();
        } else {
            set b = true;
        }
        return b;
    }

    operation NestedResultIfReturn(b : Bool, result : Result) : Bool {
        if (b) {
            if (result == One) {
                return true;
            } else {
                return false;
            }
        } else {
            return false;
        }
    }

    operation ElifSet(result : Result, flag : Bool) : Bool {
        mutable b = false;
        if (flag) {
            set b = true;
        } elif (result != Zero) {
            set b = true;
        }
        return b;
    }

    operation ElifElifSet(result : Result, flag : Bool) : Bool {
        mutable b = false;
        if (flag) {
            set b = true;
        } elif (flag) {
            set b = true;
        } elif (result != Zero) {
            set b = true;
        } else {
            NoOp();
        }
        return b;
    }

    operation ElifElseSet(result : Result, flag : Bool) : Bool {
        mutable b = false;
        if (flag) {
            set b = true;
        } elif (result == Zero) {
            NoOp();
        } else {
            set b = true;
        }
        return b;
    }

    operation SetLocal(result : Result) : Unit {
        if (result == One) {
            mutable b = false;
            set b = true;
        }
    }

    operation SetReusedName(result : Result) : Unit {
        mutable b = false;
        if (result == One) {
            if (true) {
                // Re-declaring b is an error, but it shouldn't affect the invalid sets below.
                mutable b = false;
                set b = true;
            }
            set b = true;
        }
    }

    operation SetTuple(result : Result) : Unit {
        mutable a = false;
        if (result == One) {
            mutable b = 0;
            mutable c = 0.0;
            set (c, (b, a)) = (1.0, (1, true));
        }
    }

    function EmptyIf(result : Result) : Unit {
        if (result == Zero) { }
    }

    function EmptyIfNeq(result : Result) : Unit {
        if (result != Zero) { }
    }

    operation EmptyIfOp(result : Result) : Unit {
        if (result == Zero) { }
    }

    operation EmptyIfNeqOp(result : Result) : Unit {
        if (result != Zero) { }
    }

    operation Reset(q : Qubit) : Unit {
        if (M(q) == One) {
            X(q);
        }
    }

    operation ResetNeq(q : Qubit) : Unit {
        if (M(q) != Zero) {
            X(q);
        }
    }

    function Recursion1() : Unit {
        Recursion1();
    }

    function Recursion2A() : Unit {
        Recursion2B();
    }

    function Recursion2B() : Unit {
        Recursion2A();
    }

    function Fail() : Unit {
        fail "test";
    }

    operation Repeat() : Unit {
        repeat {} until false;
    }

    function While() : Unit {
        while false {}
    }

    function TwoReturns() : Bool {
        if true {
            return true;
        }

        return false;
    }

    function UseBigInt() : Unit {
        let x = 0L;
    }

    function ReturnBigInt() : BigInt {
        return 0L;
    }

    function ConditionalBigInt(b : Bool) : Unit {
        let x = b ? 0L | 1L;
    }

    function MessageStringVar() : Unit {
        let x = "foo";
        Message(x);
    }

    function ReturnString() : String {
        return "foo";
    }

    function ConditionalString(b : Bool) : Unit {
        let x = b ? "foo" | "bar";
    }

    function TakeString(s : String) : Unit {
        body intrinsic;
    }

    function UseStringArg() : Unit {
        TakeString("foo");
    }

    function MessageStringLit() : Unit {
        Message("foo");
    }

    function MessageInterpStringLit() : Unit {
        let x = 0;
        Message($"x = {x}");
    }

    function UseRangeVar() : Unit {
        let xs = 0..10;
        for x in xs {}
    }

    function UseRangeLit() : Unit {
        for x in 0..10 {}
    }

    function MutableToLet() : Unit {
        mutable x = 0;
        let y = x;
    }

    function LetToLet() : Unit {
        let x = 0;
        let y = x;
    }

    function ParamToLet(x : Int) : Unit {
        let y = x;
    }

    function MutableToMutable() : Unit {
        mutable x = 0;
        mutable y = x;
    }

    function LetToMutable() : Unit {
        let x = 0;
        mutable y = x;
    }

    function TakeBool(b : Bool) : Unit {}

    function MutableToCall() : Unit {
        mutable x = true;
        TakeBool(x);
    }

    function LetToCall() : Unit {
        let x = true;
        TakeBool(x);
    }

    function MutableToFor() : Unit {
        mutable x = 0;
        for y in [x] {}
    }

    function LetToFor() : Unit {
        let x = 0;
        for y in [x] {}
    }

    function MutableToArraySize() : Unit {
        mutable x = 3;
        let _ = [0, size = x];
    }

    function LetToArraySize () : Unit {
        let x = 3;
        let _ = [0, size = x];
    }

    function MutableToNewArraySize() : Unit {
        mutable x = 3;
        let _ = new Int[x];
    }

    function LetToNewArraySize() : Unit {
        let x = 3;
        let _ = new Int[x];
    }

    @EntryPoint()
    operation EntryPointReturnResult() : Result {
        return Zero;
    }

    @EntryPoint()
    operation EntryPointReturnBool() : Bool {
        return false;
    }

    @EntryPoint()
    operation EntryPointReturnInt() : Int {
        return 0;
    }

    @EntryPoint()
<<<<<<< HEAD
    operation EntryPointReturnString() : String {
        return "";
=======
    operation EntryPointReturnDouble() : Double {
        return 0.0;
>>>>>>> 42d83557
    }

    @EntryPoint()
    operation EntryPointReturnResultArray() : Result[] {
        return [];
    }

    @EntryPoint()
    operation EntryPointReturnBoolArray() : Bool[] {
        return [];
    }

    @EntryPoint()
<<<<<<< HEAD
    operation EntryPointReturnStringArray() : String[] {
=======
    operation EntryPointReturnDoubleArray() : Double[] {
>>>>>>> 42d83557
        return [];
    }

    @EntryPoint()
    operation EntryPointReturnResultTuple() : (Result, Result) {
        return (Zero, Zero);
    }

    @EntryPoint()
    operation EntryPointReturnResultBoolTuple() : (Result, Bool) {
        return (Zero, false);
    }

    @EntryPoint()
<<<<<<< HEAD
    operation EntryPointReturnResultStringTuple() : (Result, String) {
        return (Zero, "");
=======
    operation EntryPointReturnResultDoubleTuple() : (Result, Double) {
        return (Zero, 0.0);
>>>>>>> 42d83557
    }

    // Tuples and arrays currently don't support equality comparison, but result comparison should still be prevented if
    // they do.

    function ResultTuple(rr : (Result, Result)) : Bool {
        return rr == (One, One) ? true | false;
    }

    function ResultArray(rs : Result[]) : Bool {
        return rs == [One] ? true | false;
    }

    // Test references to operations in libraries.

    operation CallLibraryBqf(q : Qubit) : Unit {
        LibraryBqf(q);
    }

    operation ReferenceLibraryBqf() : (Qubit => Unit) {
        let f = LibraryBqf;
        return f;
    }

    operation CallLibraryBmf(q : Qubit) : Unit {
        LibraryBmf(q);
    }

    operation CallLibraryBmfWithNestedCall(q : Qubit) : Unit {
        LibraryBmfWithNestedCall(q);
    }

    operation ReferenceLibraryBmf() : (Qubit => Unit) {
        let f = LibraryBmf;
        return f;
    }

    operation CallLibraryFull(q : Qubit) : Unit {
        LibraryFull(q);
    }

    operation CallLibraryFullWithNestedCall(q : Qubit) : Unit {
        LibraryFullWithNestedCall(q);
    }

    operation ReferenceLibraryFull() : (Qubit => Unit) {
        let f = LibraryFull;
        return f;
    }

    operation ReferenceLibraryOverride(q : Qubit) : Unit {
        LibraryOverride(q);
    }
}

namespace Microsoft.Quantum.Intrinsic {
    operation X(q : Qubit) : Unit {
        body intrinsic;
    }

    operation M(q : Qubit) : Result {
        body intrinsic;
    }

    operation Message(message : String) : Unit {
        body intrinsic;
    }
}<|MERGE_RESOLUTION|>--- conflicted
+++ resolved
@@ -352,13 +352,8 @@
     }
 
     @EntryPoint()
-<<<<<<< HEAD
-    operation EntryPointReturnString() : String {
-        return "";
-=======
     operation EntryPointReturnDouble() : Double {
         return 0.0;
->>>>>>> 42d83557
     }
 
     @EntryPoint()
@@ -372,11 +367,7 @@
     }
 
     @EntryPoint()
-<<<<<<< HEAD
-    operation EntryPointReturnStringArray() : String[] {
-=======
     operation EntryPointReturnDoubleArray() : Double[] {
->>>>>>> 42d83557
         return [];
     }
 
@@ -391,13 +382,8 @@
     }
 
     @EntryPoint()
-<<<<<<< HEAD
-    operation EntryPointReturnResultStringTuple() : (Result, String) {
-        return (Zero, "");
-=======
     operation EntryPointReturnResultDoubleTuple() : (Result, Double) {
         return (Zero, 0.0);
->>>>>>> 42d83557
     }
 
     // Tuples and arrays currently don't support equality comparison, but result comparison should still be prevented if
