define internal { { double, %String* }*, i64 }* @Microsoft__Quantum__Testing__QIR__TestUdtUpdate1__body(%String* %a, i64 %b) {
entry:
  %0 = call %Tuple* @__quantum__rt__tuple_create(i64 ptrtoint ({ double, %String* }* getelementptr ({ double, %String* }, { double, %String* }* null, i32 1) to i64))
  %1 = bitcast %Tuple* %0 to { double, %String* }*
  %2 = getelementptr inbounds { double, %String* }, { double, %String* }* %1, i32 0, i32 0
  %3 = getelementptr inbounds { double, %String* }, { double, %String* }* %1, i32 0, i32 1
  call void @__quantum__rt__string_update_reference_count(%String* %a, i32 1)
  store double 1.000000e+00, double* %2, align 8
  store %String* %a, %String** %3, align 8
  %4 = call { { double, %String* }*, i64 }* @Microsoft__Quantum__Testing__QIR__TestType__body({ double, %String* }* %1, i64 %b)
  %x = alloca { { double, %String* }*, i64 }*, align 8
  store { { double, %String* }*, i64 }* %4, { { double, %String* }*, i64 }** %x, align 8
  %5 = getelementptr inbounds { { double, %String* }*, i64 }, { { double, %String* }*, i64 }* %4, i32 0, i32 0
  %6 = load { double, %String* }*, { double, %String* }** %5, align 8
  %7 = bitcast { double, %String* }* %6 to %Tuple*
  call void @__quantum__rt__tuple_update_alias_count(%Tuple* %7, i32 1)
  %8 = bitcast { { double, %String* }*, i64 }* %4 to %Tuple*
  call void @__quantum__rt__tuple_update_alias_count(%Tuple* %8, i32 1)
  call void @__quantum__rt__tuple_update_alias_count(%Tuple* %8, i32 -1)
<<<<<<< HEAD
  %11 = call %Tuple* @__quantum__rt__tuple_copy(%Tuple* %8, i1 false)
  %12 = icmp ne %Tuple* %8, %11
  %13 = bitcast %Tuple* %11 to { { double, %String* }*, i64 }*
  %14 = getelementptr inbounds { { double, %String* }*, i64 }, { { double, %String* }*, i64 }* %13, i32 0, i32 0
  %15 = load { double, %String* }*, { double, %String* }** %14, align 8
  %16 = bitcast { double, %String* }* %15 to %Tuple*
  %17 = call %Tuple* @__quantum__rt__tuple_copy(%Tuple* %16, i1 false)
  %18 = icmp ne %Tuple* %16, %17
  call void @__quantum__rt__tuple_update_reference_count(%Tuple* %17, i32 1)
  call void @__quantum__rt__tuple_update_alias_count(%Tuple* %17, i32 1)
  call void @__quantum__rt__tuple_update_alias_count(%Tuple* %16, i32 -1)
  br i1 %18, label %condContinue__1, label %condFalse__1

condFalse__1:                                     ; preds = %entry
  %19 = bitcast %Tuple* %17 to { double, %String* }*
  call void @__quantum__rt__tuple_update_reference_count(%Tuple* %17, i32 1)
  call void @__quantum__rt__tuple_update_reference_count(%Tuple* %16, i32 -1)
  br label %condContinue__1

condContinue__1:                                  ; preds = %condFalse__1, %entry
  %20 = bitcast %Tuple* %17 to { double, %String* }*
  store { double, %String* }* %20, { double, %String* }** %14, align 8
  %21 = getelementptr inbounds { double, %String* }, { double, %String* }* %20, i32 0, i32 1
  %22 = call %String* @__quantum__rt__string_create(i8* getelementptr inbounds ([6 x i8], [6 x i8]* @0, i32 0, i32 0))
  call void @__quantum__rt__string_update_reference_count(%String* %22, i32 1)
  %23 = load %String*, %String** %21, align 8
  br i1 %12, label %condContinue__2, label %condFalse__2

condFalse__2:                                     ; preds = %condContinue__1
  call void @__quantum__rt__string_update_reference_count(%String* %22, i32 1)
  call void @__quantum__rt__string_update_reference_count(%String* %23, i32 -1)
  br label %condContinue__2

condContinue__2:                                  ; preds = %condFalse__2, %condContinue__1
  store %String* %22, %String** %21, align 8
  call void @__quantum__rt__tuple_update_reference_count(%Tuple* %11, i32 1)
  call void @__quantum__rt__tuple_update_alias_count(%Tuple* %11, i32 1)
  store { { double, %String* }*, i64 }* %13, { { double, %String* }*, i64 }** %x, align 8
  call void @__quantum__rt__tuple_update_alias_count(%Tuple* %17, i32 -1)
  call void @__quantum__rt__tuple_update_alias_count(%Tuple* %11, i32 -1)
=======
  %9 = call %Tuple* @__quantum__rt__tuple_copy(%Tuple* %8, i1 false)
  %10 = bitcast %Tuple* %9 to { { double, %String* }*, i64 }*
  %11 = getelementptr inbounds { { double, %String* }*, i64 }, { { double, %String* }*, i64 }* %10, i32 0, i32 0
  %12 = load { double, %String* }*, { double, %String* }** %11, align 8
  %13 = bitcast { double, %String* }* %12 to %Tuple*
  %14 = call %Tuple* @__quantum__rt__tuple_copy(%Tuple* %13, i1 false)
  call void @__quantum__rt__tuple_update_alias_count(%Tuple* %14, i32 1)
  %15 = bitcast %Tuple* %14 to { double, %String* }*
  call void @__quantum__rt__tuple_update_reference_count(%Tuple* %14, i32 1)
  call void @__quantum__rt__tuple_update_alias_count(%Tuple* %13, i32 -1)
  store { double, %String* }* %15, { double, %String* }** %11, align 8
  %16 = getelementptr inbounds { double, %String* }, { double, %String* }* %15, i32 0, i32 1
  %17 = call %String* @__quantum__rt__string_create(i8* getelementptr inbounds ([6 x i8], [6 x i8]* @1, i32 0, i32 0))
  %18 = load %String*, %String** %16, align 8
  call void @__quantum__rt__string_update_reference_count(%String* %18, i32 -1)
  store %String* %17, %String** %16, align 8
  call void @__quantum__rt__tuple_update_alias_count(%Tuple* %9, i32 1)
  store { { double, %String* }*, i64 }* %10, { { double, %String* }*, i64 }** %x, align 8
  call void @__quantum__rt__tuple_update_alias_count(%Tuple* %14, i32 -1)
  call void @__quantum__rt__tuple_update_alias_count(%Tuple* %9, i32 -1)
>>>>>>> 6f7aeff5
  call void @__quantum__rt__string_update_reference_count(%String* %a, i32 -1)
  call void @__quantum__rt__tuple_update_reference_count(%Tuple* %0, i32 -1)
  call void @__quantum__rt__tuple_update_reference_count(%Tuple* %8, i32 -1)
<<<<<<< HEAD
  call void @__quantum__rt__tuple_update_reference_count(%Tuple* %8, i32 -1)
  call void @__quantum__rt__tuple_update_reference_count(%Tuple* %16, i32 -1)
  call void @__quantum__rt__string_update_reference_count(%String* %22, i32 -1)
  call void @__quantum__rt__string_update_reference_count(%String* %23, i32 -1)
  call void @__quantum__rt__tuple_update_reference_count(%Tuple* %17, i32 -1)
  call void @__quantum__rt__tuple_update_reference_count(%Tuple* %11, i32 -1)
  ret { { double, %String* }*, i64 }* %13
=======
  call void @__quantum__rt__tuple_update_reference_count(%Tuple* %13, i32 -1)
  call void @__quantum__rt__tuple_update_reference_count(%Tuple* %14, i32 -1)
  ret { { double, %String* }*, i64 }* %10
>>>>>>> 6f7aeff5
}<|MERGE_RESOLUTION|>--- conflicted
+++ resolved
@@ -17,48 +17,6 @@
   %8 = bitcast { { double, %String* }*, i64 }* %4 to %Tuple*
   call void @__quantum__rt__tuple_update_alias_count(%Tuple* %8, i32 1)
   call void @__quantum__rt__tuple_update_alias_count(%Tuple* %8, i32 -1)
-<<<<<<< HEAD
-  %11 = call %Tuple* @__quantum__rt__tuple_copy(%Tuple* %8, i1 false)
-  %12 = icmp ne %Tuple* %8, %11
-  %13 = bitcast %Tuple* %11 to { { double, %String* }*, i64 }*
-  %14 = getelementptr inbounds { { double, %String* }*, i64 }, { { double, %String* }*, i64 }* %13, i32 0, i32 0
-  %15 = load { double, %String* }*, { double, %String* }** %14, align 8
-  %16 = bitcast { double, %String* }* %15 to %Tuple*
-  %17 = call %Tuple* @__quantum__rt__tuple_copy(%Tuple* %16, i1 false)
-  %18 = icmp ne %Tuple* %16, %17
-  call void @__quantum__rt__tuple_update_reference_count(%Tuple* %17, i32 1)
-  call void @__quantum__rt__tuple_update_alias_count(%Tuple* %17, i32 1)
-  call void @__quantum__rt__tuple_update_alias_count(%Tuple* %16, i32 -1)
-  br i1 %18, label %condContinue__1, label %condFalse__1
-
-condFalse__1:                                     ; preds = %entry
-  %19 = bitcast %Tuple* %17 to { double, %String* }*
-  call void @__quantum__rt__tuple_update_reference_count(%Tuple* %17, i32 1)
-  call void @__quantum__rt__tuple_update_reference_count(%Tuple* %16, i32 -1)
-  br label %condContinue__1
-
-condContinue__1:                                  ; preds = %condFalse__1, %entry
-  %20 = bitcast %Tuple* %17 to { double, %String* }*
-  store { double, %String* }* %20, { double, %String* }** %14, align 8
-  %21 = getelementptr inbounds { double, %String* }, { double, %String* }* %20, i32 0, i32 1
-  %22 = call %String* @__quantum__rt__string_create(i8* getelementptr inbounds ([6 x i8], [6 x i8]* @0, i32 0, i32 0))
-  call void @__quantum__rt__string_update_reference_count(%String* %22, i32 1)
-  %23 = load %String*, %String** %21, align 8
-  br i1 %12, label %condContinue__2, label %condFalse__2
-
-condFalse__2:                                     ; preds = %condContinue__1
-  call void @__quantum__rt__string_update_reference_count(%String* %22, i32 1)
-  call void @__quantum__rt__string_update_reference_count(%String* %23, i32 -1)
-  br label %condContinue__2
-
-condContinue__2:                                  ; preds = %condFalse__2, %condContinue__1
-  store %String* %22, %String** %21, align 8
-  call void @__quantum__rt__tuple_update_reference_count(%Tuple* %11, i32 1)
-  call void @__quantum__rt__tuple_update_alias_count(%Tuple* %11, i32 1)
-  store { { double, %String* }*, i64 }* %13, { { double, %String* }*, i64 }** %x, align 8
-  call void @__quantum__rt__tuple_update_alias_count(%Tuple* %17, i32 -1)
-  call void @__quantum__rt__tuple_update_alias_count(%Tuple* %11, i32 -1)
-=======
   %9 = call %Tuple* @__quantum__rt__tuple_copy(%Tuple* %8, i1 false)
   %10 = bitcast %Tuple* %9 to { { double, %String* }*, i64 }*
   %11 = getelementptr inbounds { { double, %String* }*, i64 }, { { double, %String* }*, i64 }* %10, i32 0, i32 0
@@ -79,21 +37,10 @@
   store { { double, %String* }*, i64 }* %10, { { double, %String* }*, i64 }** %x, align 8
   call void @__quantum__rt__tuple_update_alias_count(%Tuple* %14, i32 -1)
   call void @__quantum__rt__tuple_update_alias_count(%Tuple* %9, i32 -1)
->>>>>>> 6f7aeff5
   call void @__quantum__rt__string_update_reference_count(%String* %a, i32 -1)
   call void @__quantum__rt__tuple_update_reference_count(%Tuple* %0, i32 -1)
   call void @__quantum__rt__tuple_update_reference_count(%Tuple* %8, i32 -1)
-<<<<<<< HEAD
-  call void @__quantum__rt__tuple_update_reference_count(%Tuple* %8, i32 -1)
-  call void @__quantum__rt__tuple_update_reference_count(%Tuple* %16, i32 -1)
-  call void @__quantum__rt__string_update_reference_count(%String* %22, i32 -1)
-  call void @__quantum__rt__string_update_reference_count(%String* %23, i32 -1)
-  call void @__quantum__rt__tuple_update_reference_count(%Tuple* %17, i32 -1)
-  call void @__quantum__rt__tuple_update_reference_count(%Tuple* %11, i32 -1)
-  ret { { double, %String* }*, i64 }* %13
-=======
   call void @__quantum__rt__tuple_update_reference_count(%Tuple* %13, i32 -1)
   call void @__quantum__rt__tuple_update_reference_count(%Tuple* %14, i32 -1)
   ret { { double, %String* }*, i64 }* %10
->>>>>>> 6f7aeff5
 }