--- conflicted
+++ resolved
@@ -1,10 +1,6 @@
 define internal %Array* @Microsoft__Quantum__Testing__QIR__TestArrayUpdate1__body(%String* %even) {
 entry:
-<<<<<<< HEAD
-  %0 = call %String* @__quantum__rt__string_create(i8* null)
-=======
   %0 = call %String* @__quantum__rt__string_create(i8* getelementptr inbounds ([1 x i8], [1 x i8]* @0, i32 0, i32 0))
->>>>>>> 6f7aeff5
   %1 = call %Array* @__quantum__rt__array_create_1d(i32 8, i64 10)
   br label %header__1
 
@@ -36,30 +32,9 @@
   br i1 %7, label %body__2, label %exit__2
 
 body__2:                                          ; preds = %header__2
-<<<<<<< HEAD
-  %9 = call i8* @__quantum__rt__array_get_element_ptr_1d(%Array* %1, i64 %7)
-  %10 = bitcast i8* %9 to %String**
-  %11 = load %String*, %String** %10, align 8
-  call void @__quantum__rt__string_update_reference_count(%String* %11, i32 1)
-  br label %exiting__2
-
-exiting__2:                                       ; preds = %body__2
-  %12 = add i64 %7, 1
-  br label %header__2
-
-exit__2:                                          ; preds = %header__2
-  call void @__quantum__rt__array_update_reference_count(%Array* %1, i32 1)
-  br label %header__3
-
-header__3:                                        ; preds = %exiting__3, %exit__2
-  %i = phi i64 [ 0, %exit__2 ], [ %23, %exiting__3 ]
-  %13 = icmp sle i64 %i, 9
-  br i1 %13, label %body__3, label %exit__3
-=======
   %8 = srem i64 %i, 2
   %9 = icmp ne i64 %8, 0
   br i1 %9, label %condTrue__1, label %condFalse__1
->>>>>>> 6f7aeff5
 
 condTrue__1:                                      ; preds = %body__2
   %10 = call %String* @__quantum__rt__string_create(i8* getelementptr inbounds ([4 x i8], [4 x i8]* @1, i32 0, i32 0))
@@ -83,51 +58,16 @@
   call void @__quantum__rt__array_update_alias_count(%Array* %12, i32 1)
   store %Array* %12, %Array** %arr, align 8
   call void @__quantum__rt__string_update_reference_count(%String* %str, i32 -1)
-<<<<<<< HEAD
-  call void @__quantum__rt__array_update_reference_count(%Array* %17, i32 -1)
-  call void @__quantum__rt__string_update_reference_count(%String* %22, i32 -1)
-  call void @__quantum__rt__array_update_reference_count(%Array* %18, i32 -1)
-  br label %exiting__3
-
-exiting__3:                                       ; preds = %condContinue__2
-  %23 = add i64 %i, 1
-  br label %header__3
-
-exit__3:                                          ; preds = %header__3
-  %24 = load %Array*, %Array** %arr, align 8
-  call void @__quantum__rt__array_update_alias_count(%Array* %24, i32 -1)
-  call void @__quantum__rt__string_update_reference_count(%String* %0, i32 -1)
-  br label %header__4
-
-header__4:                                        ; preds = %exiting__4, %exit__3
-  %25 = phi i64 [ 0, %exit__3 ], [ %30, %exiting__4 ]
-  %26 = icmp sle i64 %25, 9
-  br i1 %26, label %body__4, label %exit__4
-
-body__4:                                          ; preds = %header__4
-  %27 = call i8* @__quantum__rt__array_get_element_ptr_1d(%Array* %1, i64 %25)
-  %28 = bitcast i8* %27 to %String**
-  %29 = load %String*, %String** %28, align 8
-  call void @__quantum__rt__string_update_reference_count(%String* %29, i32 -1)
-  br label %exiting__4
-=======
   call void @__quantum__rt__array_update_reference_count(%Array* %11, i32 -1)
   br label %exiting__2
->>>>>>> 6f7aeff5
 
 exiting__2:                                       ; preds = %condContinue__1
   %16 = add i64 %i, 1
   br label %header__2
 
-<<<<<<< HEAD
-exit__4:                                          ; preds = %header__4
-  call void @__quantum__rt__array_update_reference_count(%Array* %1, i32 -1)
-  ret %Array* %24
-=======
 exit__2:                                          ; preds = %header__2
   %17 = load %Array*, %Array** %arr, align 8
   call void @__quantum__rt__array_update_alias_count(%Array* %17, i32 -1)
   call void @__quantum__rt__string_update_reference_count(%String* %0, i32 -1)
   ret %Array* %17
->>>>>>> 6f7aeff5
 }