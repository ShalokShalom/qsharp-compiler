﻿// Copyright (c) Microsoft Corporation.
// Licensed under the MIT License.

using System;
using System.Collections.Generic;
using System.IO;
using System.Linq;
<<<<<<< HEAD
=======
using System.Threading;
>>>>>>> 6983dfa6
using System.Threading.Tasks;
using Microsoft.Quantum.QsCompiler.CompilationBuilder;
using Microsoft.VisualStudio.LanguageServer.Protocol;
using Microsoft.VisualStudio.TestTools.UnitTesting;
using Builder = Microsoft.Quantum.QsCompiler.CompilationBuilder.Utils;
using Range = Microsoft.VisualStudio.LanguageServer.Protocol.Range;

namespace Microsoft.Quantum.QsLanguageServer.Testing
{
    internal static class TestUtils
    {
        internal static Uri GetUri(string filename)
        {
            return new Uri(Path.GetFullPath(filename));
        }

        internal static List<string> GetContent(string filename)
        {
            var content = File.ReadAllLines(Path.GetFullPath(filename)).ToList();
            if (content.Any() && File.ReadAllText(filename).EndsWith(Environment.NewLine))
            {
                content.Add(string.Empty); // ReadAllLines will ignore the last line if it is empty
            }

            for (var lineNr = 0; lineNr < content.Count - 1; ++lineNr)
            {
                content[lineNr] += Environment.NewLine;
            }

            return content;
        }

        internal static TextDocumentIdentifier GetTextDocumentIdentifier(string filename)
        {
            return new TextDocumentIdentifier { Uri = GetUri(filename) };
        }

        internal static InitializeParams GetInitializeParams()
        {
            return new InitializeParams
            {
                ProcessId = -1,
                RootPath = null,
                InitializationOptions = null,
                Capabilities = new ClientCapabilities
                {
                    Workspace = new WorkspaceClientCapabilities(),
                    TextDocument = new TextDocumentClientCapabilities(),
                    Experimental = new object(),
                },
            };
        }

        internal static DidOpenTextDocumentParams GetOpenFileParams(string filename)
        {
            var file = Path.GetFullPath(filename);
            var content = File.ReadAllText(file);
            return new DidOpenTextDocumentParams
            { TextDocument = new TextDocumentItem { Uri = GetUri(filename), Text = content } };
        }

        internal static DidCloseTextDocumentParams GetCloseFileParams(string filename)
        {
            return new DidCloseTextDocumentParams { TextDocument = GetTextDocumentIdentifier(filename) };
        }

        internal static DidSaveTextDocumentParams GetSaveFileParams(string filename, string content)
        {
            return new DidSaveTextDocumentParams { TextDocument = new TextDocumentIdentifier { Uri = GetUri(filename) }, Text = content };
        }

        internal static DidChangeTextDocumentParams GetChangedFileParams(string filename, TextDocumentContentChangeEvent[] changes)
        {
            var fileId = new VersionedTextDocumentIdentifier { Uri = GetUri(filename) };
            return new DidChangeTextDocumentParams
            { TextDocument = fileId, ContentChanges = changes };
        }

        internal static TextDocumentPositionParams GetTextDocumentPositionParams(string filename, Position pos)
        {
            return new TextDocumentPositionParams
            { TextDocument = GetTextDocumentIdentifier(filename), Position = pos };
        }

        internal static ExecuteCommandParams ServerCommand(string command, params object[] args) =>
            new ExecuteCommandParams { Command = command, Arguments = args };

        // does not modify range
        internal static int GetRangeLength(Range range, IReadOnlyList<string> content)
        {
            Assert.IsTrue(IsValidRange(range));
            if (range.Start.Line == range.End.Line)
            {
                return range.End.Character - range.Start.Character;
            }

            var changeLength = content[range.Start.Line].Length - range.Start.Character;
            for (var line = range.Start.Line + 1; line < range.End.Line; ++line)
            {
                changeLength += content[line].Length;
            }

            return changeLength + range.End.Character;
        }

        internal static void ApplyEdit(TextDocumentContentChangeEvent change, ref List<string> content)
        {
            if (!content.Any())
            {
                throw new ArgumentException("the given content has to have at least on line");
            }

            Assert.IsTrue(IsValidRange(change.Range) && change.Text != null);
            Assert.IsTrue(change.Range.End.Line < content.Count());
            Assert.IsTrue(change.Range.Start.Character <= content[change.Range.Start.Line].Length);
            Assert.IsTrue(change.Range.End.Character <= content[change.Range.End.Line].Length);

            var (startLine, startChar) = (change.Range.Start.Line, change.Range.Start.Character);
            var (endLine, endChar) = (change.Range.End.Line, change.Range.End.Character);

            var newText = string.Concat(content[startLine].Substring(0, startChar), change.Text, content[endLine].Substring(endChar));
            if (startLine > 0)
            {
                newText = content[--startLine] + newText;
            }

            if (endLine + 1 < content.Count)
            {
                newText = newText + content[++endLine];
            }

            var lineChanges = Builder.SplitLines(newText);
            if (lineChanges.Length == 0 || (endLine + 1 == content.Count() && Builder.EndOfLine.Match(lineChanges.Last()).Success))
            {
                lineChanges = lineChanges.Concat(new string[] { string.Empty }).ToArray();
            }

            content.RemoveRange(startLine, endLine - startLine + 1);
            content.InsertRange(startLine, lineChanges);
        }

        internal static bool IsValidRange(Range? range)
        {
            static bool IsValidPosition(Position position) => position.Line >= 0 && position.Character >= 0;

            static bool IsBeforeOrEqual(Position a, Position b) =>
                a.Line < b.Line || (a.Line == b.Line && a.Character <= b.Character);

            return !(range?.Start is null) &&
                   !(range.End is null) &&
                   IsValidPosition(range.Start) &&
                   IsValidPosition(range.End) &&
                   IsBeforeOrEqual(range.Start, range.End);
        }

<<<<<<< HEAD
        internal static void AssertCapability<TOptions>(
            this SumType<bool, TOptions>? capability, bool shouldHave = true, Func<TOptions, bool>? condition = null)
=======
        internal static void AssertCapability<TOptions>(this SumType<bool, TOptions>? capability, bool shouldHave = true, Func<TOptions, bool>? condition = null)
>>>>>>> 6983dfa6
        {
            if (shouldHave)
            {
                Assert.IsTrue(capability.HasValue, "Expected capability to have value, but was null.");
            }

<<<<<<< HEAD
            capability?.Match(
                flag =>
                {
                    Assert.AreEqual(flag, shouldHave);
                    return true;
                },
                options =>
                {
                    if (condition is null)
                    {
                        Assert.IsNotNull(options);
                    }
                    else
                    {
                        Assert.IsTrue(condition(options));
                    }

                    return true;
                });
        }

        internal static Task TestAfterTypeCheckingAsync(ProjectManager projectManager, Uri file, Action action) =>
            projectManager.ManagerTaskAsync(file, (unitManager, foundProject) =>
            {
                Assert.IsTrue(foundProject);

                unitManager.FlushAndExecute(() =>
                {
                    action();
                    return new object();
                });
            });
=======
            if (capability.HasValue)
            {
                capability!.Value.Match(
                    flag =>
                    {
                        Assert.AreEqual(flag, shouldHave);
                        return true;
                    },
                    options =>
                    {
                        if (condition != null)
                        {
                            Assert.IsTrue(condition(options));
                        }
                        else
                        {
                            Assert.IsNotNull(options);
                        }

                        return true;
                    });
            }
        }

        /// <summary>
        /// Instantiates a project manager for the project file with given Uri, and waits for the project to finish loading.
        /// </summary>
        /// <returns>The project manager for the fully loaded project.</returns>
        internal static async Task<ProjectManager> LoadProjectAsync(this Uri projectFile, SendTelemetryHandler? telemetryHandler = null)
        {
            ManualResetEvent eventSignal = new ManualResetEvent(false);
            void CheckForLoadingCompleted(string msg, MessageType messageType)
            {
                Console.WriteLine($"[{messageType}]: {msg}");
                if (msg.StartsWith("Done loading project"))
                {
                    eventSignal.Set();
                }
            }

            var projectManager = new ProjectManager(
                ex => Assert.IsNull(ex),
                CheckForLoadingCompleted,
                sendTelemetry: telemetryHandler);
            await projectManager.LoadProjectsAsync(
                new[] { projectFile },
                CompilationContext.Editor.QsProjectLoader,
                enableLazyLoading: false);

            // Note that many commands will return null until the project has finished loading,
            // and similarly when a project is reloaded because it has been modified.
            // All in all, that seem like reasonable behavior.
            eventSignal.WaitOne();
            eventSignal.Reset();
            return projectManager;
        }
>>>>>>> 6983dfa6
    }
}<|MERGE_RESOLUTION|>--- conflicted
+++ resolved
@@ -5,10 +5,7 @@
 using System.Collections.Generic;
 using System.IO;
 using System.Linq;
-<<<<<<< HEAD
-=======
 using System.Threading;
->>>>>>> 6983dfa6
 using System.Threading.Tasks;
 using Microsoft.Quantum.QsCompiler.CompilationBuilder;
 using Microsoft.VisualStudio.LanguageServer.Protocol;
@@ -164,19 +161,14 @@
                    IsBeforeOrEqual(range.Start, range.End);
         }
 
-<<<<<<< HEAD
         internal static void AssertCapability<TOptions>(
             this SumType<bool, TOptions>? capability, bool shouldHave = true, Func<TOptions, bool>? condition = null)
-=======
-        internal static void AssertCapability<TOptions>(this SumType<bool, TOptions>? capability, bool shouldHave = true, Func<TOptions, bool>? condition = null)
->>>>>>> 6983dfa6
         {
             if (shouldHave)
             {
                 Assert.IsTrue(capability.HasValue, "Expected capability to have value, but was null.");
             }
 
-<<<<<<< HEAD
             capability?.Match(
                 flag =>
                 {
@@ -209,30 +201,6 @@
                     return new object();
                 });
             });
-=======
-            if (capability.HasValue)
-            {
-                capability!.Value.Match(
-                    flag =>
-                    {
-                        Assert.AreEqual(flag, shouldHave);
-                        return true;
-                    },
-                    options =>
-                    {
-                        if (condition != null)
-                        {
-                            Assert.IsTrue(condition(options));
-                        }
-                        else
-                        {
-                            Assert.IsNotNull(options);
-                        }
-
-                        return true;
-                    });
-            }
-        }
 
         /// <summary>
         /// Instantiates a project manager for the project file with given Uri, and waits for the project to finish loading.
@@ -266,6 +234,5 @@
             eventSignal.Reset();
             return projectManager;
         }
->>>>>>> 6983dfa6
     }
 }