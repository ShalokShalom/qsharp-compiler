--- conflicted
+++ resolved
@@ -5,25 +5,6 @@
 
 open System.Collections.Immutable
 open Microsoft.Quantum.QsCompiler.DataTypes
-<<<<<<< HEAD
-open Microsoft.Quantum.QsCompiler.SyntaxTokens
-
-
-type QsPositionInfo with
-
-    static member New (pos : FParsec.Position) =
-        {Line = int pos.Line; Column = int pos.Column}
-
-    static member Range (pos1, pos2) =
-        Value (QsPositionInfo.New pos1, QsPositionInfo.New pos2)
-
-    /// If the given right and left range both have contain a Value, returns the given kind as well as a Value with the combined range.
-    /// Returns the given fallback and Null otherwise.
-    static member WithCombinedRange (lRange, rRange) kind fallback =
-        match (lRange, rRange) with
-        | Value r1, Value r2 -> (kind, Value (fst r1, snd r2))
-        | _ -> (fallback, Null)
-=======
 open Microsoft.Quantum.QsCompiler.Diagnostics
 open Microsoft.Quantum.QsCompiler.SyntaxTokens
 
@@ -34,22 +15,9 @@
 
     static member New (value, range) = { Expression = value; Range = range }
 
->>>>>>> 2d114c9f
 
 type QsSpecializationGenerator with
 
-<<<<<<< HEAD
-type QsExpression with
-
-    static member New (value, range) =
-        {Expression = value; Range = QsPositionInfo.Range range}
-
-    static member New (value, range) =
-        {Expression = value; Range = range}
-
-
-type QsSpecializationGenerator with
-=======
     // we do not currently process/parse type specializations
 
     static member New (value, range) = { Generator = value; TypeArguments = Null; Range = Value range }
@@ -58,41 +26,9 @@
 
 
 type QsSymbol with
->>>>>>> 2d114c9f
 
     static member New (value, range) = { Symbol = value; Range = Value range }
 
-<<<<<<< HEAD
-    static member New (value, range) = // we do not currently process/parse type specializations
-        {Generator = value; TypeArguments = Null; Range = range}
-
-
-type QsSymbol with
-
-    static member New (value, range) =
-        {Symbol = value; Range = QsPositionInfo.Range range}
-
-    static member New (value, range) =
-        {Symbol = value; Range = range}
-
-
-type Characteristics with
-
-    static member New (kind, range) =
-        {Characteristics = kind; Range = QsPositionInfo.Range range}
-
-    static member New (kind, range) =
-        {Characteristics = kind; Range = range}
-
-
-type QsType with
-
-    static member New (value, range) =
-        {Type = value; Range = QsPositionInfo.Range range}
-
-    static member New (value, range) =
-        {Type = value; Range = range}
-=======
     static member New (value, range) = { Symbol = value; Range = range }
 
 
@@ -111,37 +47,9 @@
 
 
 type QsInitializer with
->>>>>>> 2d114c9f
 
     static member New (value, range) = { Initializer = value; Range = Value range }
 
-<<<<<<< HEAD
-type QsInitializer with
-
-    static member New (value, range) =
-        {Initializer = value; Range = QsPositionInfo.Range range}
-
-    static member New (value, range) =
-        {Initializer = value; Range = range}
-
-
-type QsCompilerDiagnostic with
-
-    /// Builds a diagnostic error for the given code and range, without any associated arguments.
-    static member internal NewError code (startPos, endPos) =
-        QsCompilerDiagnostic.Error (code, []) (QsPositionInfo.New startPos, QsPositionInfo.New endPos)
-
-    /// Builds a diagnostic warning for the given code and range, without any associated arguments.
-    static member internal NewWarning code (startPos, endPos) =
-        QsCompilerDiagnostic.Warning (code, []) (QsPositionInfo.New startPos, QsPositionInfo.New endPos)
-
-    /// Builds a diagnostic information for the given code and range, without any associated arguments.
-    static member internal NewInfo code (startPos, endPos) =
-        QsCompilerDiagnostic.Info (code, []) (QsPositionInfo.New startPos, QsPositionInfo.New endPos)
-
-    member this.WithRange range =
-        {this with Range = range}
-=======
     static member New (value, range) = { Initializer = value; Range = range }
 
 
@@ -155,7 +63,6 @@
 
     /// Builds a diagnostic information for the given code and range, without any associated arguments.
     static member internal NewInfo code range = { Diagnostic = Information code; Arguments = []; Range = range }
->>>>>>> 2d114c9f
 
 
 type CallableSignature with
@@ -171,38 +78,17 @@
         let invalidType = (InvalidType, Null) |> QsType.New
         let invalidSymbol = (InvalidSymbol, Null) |> QsSymbol.New
         let invalidArg = QsTuple ([QsTupleItem (invalidSymbol, invalidType)].ToImmutableArray())
-<<<<<<< HEAD
-        ((ImmutableArray.Empty, (invalidArg, invalidType)), (InvalidSetExpr, Null) |> Characteristics.New)
-        |> CallableSignature.New
-=======
         { TypeParameters = ImmutableArray.Empty
           Argument = invalidArg
           ReturnType = invalidType
           Characteristics = { Characteristics = InvalidSetExpr; Range = Null } }
->>>>>>> 2d114c9f
 
 
 type QsFragment with
 
-<<<<<<< HEAD
-    static member internal New (kind, (startPos, endPos), diagnostic, text) = {
-            Kind = kind
-            Range = (QsPositionInfo.New startPos, QsPositionInfo.New endPos)
-            Diagnostics = diagnostic
-            Text = text
-        }
-
-    member this.WithRange range = {
-            Kind = this.Kind
-            Range = range
-            Diagnostics = this.Diagnostics
-            Text = this.Text
-        }
-=======
     member this.WithRange range = {
         Kind = this.Kind
         Range = range
         Diagnostics = this.Diagnostics
         Text = this.Text
-    }
->>>>>>> 2d114c9f
+    }