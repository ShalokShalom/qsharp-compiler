﻿// Copyright (c) Microsoft Corporation. All rights reserved.
// Licensed under the MIT License.

/// this module is *not* supposed to hardcode any qs keywords (i.e. there should not be any need for strings in here) - use the keywords module for that!
module Microsoft.Quantum.QsCompiler.TextProcessing.ExpressionParsing

open System.Collections.Immutable
open System.Globalization
open System.Numerics
open FParsec
open Microsoft.Quantum.QsCompiler.DataTypes
open Microsoft.Quantum.QsCompiler.Diagnostics
open Microsoft.Quantum.QsCompiler.SyntaxTokens 
open Microsoft.Quantum.QsCompiler.TextProcessing.Keywords
open Microsoft.Quantum.QsCompiler.TextProcessing.ParsingPrimitives
open Microsoft.Quantum.QsCompiler.TextProcessing.SyntaxBuilder
open Microsoft.Quantum.QsCompiler.TextProcessing.SyntaxExtensions
open Microsoft.Quantum.QsCompiler.TextProcessing.TypeParsing


// operator precedence parsers for expressions and call arguments

/// returns a QsExpression representing an invalid expression (i.e. syntax error on parsing)
let internal unknownExpr = (InvalidExpr, Null) |> QsExpression.New

/// For an expression of the given kind that is built from a left and right hand expression with the given ranges,
/// builds the corresponding expression with its range set to the combined range. 
/// If either one of given ranges is Null, builds an invalid expression with its range set to Null. 
let private buildCombinedExpr kind (lRange, rRange) = 
    QsPositionInfo.WithCombinedRange (lRange, rRange) kind InvalidExpr |> QsExpression.New // *needs* to be an invalid expression if the combined range is Null!

/// operator precedence parser for Q# expressions
let private qsExpression = new OperatorPrecedenceParser<QsExpression,_,_>()
/// operator precedence parser for Q# call arguments 
/// processing all expressions handled by the Q# expression parser as well as omitted arguments
let private qsArgument = new OperatorPrecedenceParser<QsExpression,_,_>()

let private applyUnary operator _ (ex : QsExpression) = (operator ex, ex.Range) |> QsExpression.New // todo: not entirely correct range info, but for now will do
let internal applyBinary operator _ (left : QsExpression) (right : QsExpression) = 
    buildCombinedExpr (operator (left, right)) (left.Range, right.Range)
let internal applyTerinary operator (first : QsExpression) (second : QsExpression) (third : QsExpression) = 
    let buildOp (left, right) = operator (left, second, right)
    applyBinary buildOp () first third

let private deprecatedOp warning (parsedOp : string) =
    let precedingRange (pos : Position) =
        let opLength = int64 (parsedOp.Length)
        let minusOldOpLength value = if value < opLength then 0L else value - opLength // value here should never be 0 or less (just a precaution)
        let precedingPos = new Position(pos.StreamName, pos.Index |> minusOldOpLength, pos.Line, pos.Column |> minusOldOpLength)
        (precedingPos, pos)
    buildWarning (getPosition |>> precedingRange) warning

qsExpression.AddOperator (TernaryOperator(qsCopyAndUpdateOp.op, emptySpace, qsCopyAndUpdateOp.cont, emptySpace                        , qsCopyAndUpdateOp.prec, qsCopyAndUpdateOp.Associativity,     applyTerinary CopyAndUpdate))
qsExpression.AddOperator (TernaryOperator(qsConditionalOp.op  , emptySpace, qsConditionalOp.cont, emptySpace                          , qsConditionalOp.prec  , qsConditionalOp.Associativity  ,     applyTerinary CONDITIONAL  ))
qsExpression.AddOperator (InfixOperator  (qsRangeOp.op        , emptySpace                                                            , qsRangeOp.prec        , qsRangeOp.Associativity        , (), applyBinary   RangeLiteral ))
qsExpression.AddOperator (InfixOperator  (qsORop.op           , emptySpace                                                            , qsORop.prec           , qsORop.Associativity           , (), applyBinary   OR           ))
qsExpression.AddOperator (InfixOperator  (qsANDop.op          , emptySpace                                                            , qsANDop.prec          , qsANDop.Associativity          , (), applyBinary   AND          ))
qsExpression.AddOperator (InfixOperator  (qsBORop.op          , emptySpace                                                            , qsBORop.prec          , qsBORop.Associativity          , (), applyBinary   BOR          ))
qsExpression.AddOperator (InfixOperator  (qsBXORop.op         , emptySpace                                                            , qsBXORop.prec         , qsBXORop.Associativity         , (), applyBinary   BXOR         ))
qsExpression.AddOperator (InfixOperator  (qsBANDop.op         , emptySpace                                                            , qsBANDop.prec         , qsBANDop.Associativity         , (), applyBinary   BAND         ))
qsExpression.AddOperator (InfixOperator  (qsEQop.op           , emptySpace                                                            , qsEQop.prec           , qsEQop.Associativity           , (), applyBinary   EQ           ))
qsExpression.AddOperator (InfixOperator  (qsNEQop.op          , emptySpace                                                            , qsNEQop.prec          , qsNEQop.Associativity          , (), applyBinary   NEQ          ))
qsExpression.AddOperator (InfixOperator  (qsLTEop.op          , emptySpace                                                            , qsLTEop.prec          , qsLTEop.Associativity          , (), applyBinary   LTE          ))
qsExpression.AddOperator (InfixOperator  (qsGTEop.op          , emptySpace                                                            , qsGTEop.prec          , qsGTEop.Associativity          , (), applyBinary   GTE          ))
qsExpression.AddOperator (InfixOperator  (qsLTop.op           , notFollowedBy (pchar '-') >>. emptySpace                              , qsLTop.prec           , qsLTop.Associativity           , (), applyBinary   LT           ))
qsExpression.AddOperator (InfixOperator  (qsGTop.op           , emptySpace                                                            , qsGTop.prec           , qsGTop.Associativity           , (), applyBinary   GT           ))
qsExpression.AddOperator (InfixOperator  (qsRSHIFTop.op       , emptySpace                                                            , qsRSHIFTop.prec       , qsRSHIFTop.Associativity       , (), applyBinary   RSHIFT       ))
qsExpression.AddOperator (InfixOperator  (qsLSHIFTop.op       , emptySpace                                                            , qsLSHIFTop.prec       , qsLSHIFTop.Associativity       , (), applyBinary   LSHIFT       ))
qsExpression.AddOperator (InfixOperator  (qsADDop.op          , emptySpace                                                            , qsADDop.prec          , qsADDop.Associativity          , (), applyBinary   ADD          ))
qsExpression.AddOperator (InfixOperator  (qsSUBop.op          , emptySpace                                                            , qsSUBop.prec          , qsSUBop.Associativity          , (), applyBinary   SUB          ))
qsExpression.AddOperator (InfixOperator  (qsMULop.op          , emptySpace                                                            , qsMULop.prec          , qsMULop.Associativity          , (), applyBinary   MUL          ))
qsExpression.AddOperator (InfixOperator  (qsMODop.op          , emptySpace                                                            , qsMODop.prec          , qsMODop.Associativity          , (), applyBinary   MOD          ))
qsExpression.AddOperator (InfixOperator  (qsDIVop.op          , notFollowedBy (pchar '/') >>. emptySpace                              , qsDIVop.prec          , qsDIVop.Associativity          , (), applyBinary   DIV          ))
qsExpression.AddOperator (InfixOperator  (qsPOWop.op          , emptySpace                                                            , qsPOWop.prec          , qsPOWop.Associativity          , (), applyBinary   POW          ))
qsExpression.AddOperator (PrefixOperator (qsBNOTop.op         , emptySpace                                                            , qsBNOTop.prec         , qsBNOTop.isLeftAssociative     , (), applyUnary    BNOT         ))
qsExpression.AddOperator (PrefixOperator (qsNOTop.op          , notFollowedBy (many1Satisfy isSymbolContinuation) >>. emptySpace      , qsNOTop.prec          , qsNOTop.isLeftAssociative      , (), applyUnary    NOT          ))
qsExpression.AddOperator (PrefixOperator (qsNEGop.op          , emptySpace                                                            , qsNEGop.prec          , qsNEGop.isLeftAssociative      , (), applyUnary    NEG          ))
qsExpression.AddOperator (PrefixOperator ("!"                 , "!"  |> deprecatedOp WarningCode.DeprecatedNOToperator >>. emptySpace , qsNOTop.prec          , qsNOTop.isLeftAssociative      , (), applyUnary    NOT          ))
qsExpression.AddOperator (InfixOperator  ("||"                , "||" |> deprecatedOp WarningCode.DeprecatedORoperator  >>. emptySpace , qsORop.prec           , qsORop.Associativity           , (), applyBinary   OR           ))
qsExpression.AddOperator (InfixOperator  ("&&"                , "&&" |> deprecatedOp WarningCode.DeprecatedANDoperator >>. emptySpace , qsANDop.prec          , qsANDop.Associativity          , (), applyBinary   AND          ))

for op in qsExpression.Operators do qsArgument.AddOperator op


// processing modifiers (functor application and unwrap directives)
// -> modifiers basically act as unary operators with infinite precedence that can only be applied to certain expressions

/// Given an expression which (potentially) supports the application of modifiers, 
/// processes the expression and all its leading and trailing modifiers, applies all modifiers, and builds the corresponding Q# expression.
/// Expression modifiers are functor application and/or unwrap directives. 
/// All trailing modifiers (unwrap directives) take precedence over all leading ones (functor applications). 
/// Trailing modifiers are left-associative, and leading modifier are right-associative. 
let private withModifiers modifiableExpr = 
    let rec applyUnwraps unwraps (core : QsExpression) = unwraps |> function 
        | [] -> core
        | range :: tail -> buildCombinedExpr (UnwrapApplication core) (core.Range, range) |> applyUnwraps tail
    let unwrapOperator = term (pstring qsUnwrapModifier.op .>> notFollowedBy (pchar '=')) |>> snd |>> QsPositionInfo.Range 
    let rec applyFunctors functors (core : QsExpression) = functors |> function
        | [] -> core 
        | (range, kind) :: tail -> buildCombinedExpr (kind core) (QsPositionInfo.Range range, core.Range) |> applyFunctors tail
    let functorApplication = 
        let adjointApplication = qsAdjointFunctor.parse .>>. preturn AdjointApplication
        let controlledApplication = qsControlledFunctor.parse .>>. preturn ControlledApplication
        adjointApplication <|> controlledApplication
    attempt (many functorApplication .>>. modifiableExpr) .>>. many unwrapOperator // NOTE: do *not* replace by an expected expression even if there are preceding functors!
    |>> fun ((functors, ex), unwraps) -> applyUnwraps unwraps ex |> applyFunctors (functors |> List.rev)


// utils for building expressions

/// Parses for a Q# call argument. 
/// Fails on fragment headers, and raises an error for other Q# language keywords returning an invalid expression. 
let private argument = 
    let keyword = buildError qsLanguageKeyword ErrorCode.InvalidKeywordWithinExpression >>% unknownExpr 
    notFollowedBy qsFragmentHeader >>. (keyword <|> qsArgument.ExpressionParser) // keyword *needs* to be first here!     

/// Parses for an arbitrary Q# expression. 
/// Fails on fragment headers, and raises an error for other Q# language keywords returning an invalid expression. 
let internal expr = 
    let keyword = buildError qsLanguageKeyword ErrorCode.InvalidKeywordWithinExpression >>% unknownExpr 
    notFollowedBy qsFragmentHeader >>. (keyword <|> qsExpression.ExpressionParser) // keyword *needs* to be first here! 

/// Given a continuation (parser), attempts to parse a Q# expression, 
/// returning the parsed Q# expression, or a Q# expression representing an invalid expression (parsing failure) if the parsing fails.
/// On failure, either raises a MissingExpression error if the given continuation succeeds at the current position, 
/// or raises an InvalidExpression error and advances until the given continuation succeeds otherwise. 
/// Does not apply the given continuation. 
let internal expectedExpr continuation = 
    expected expr ErrorCode.InvalidExpression ErrorCode.MissingExpression unknownExpr continuation 

/// Given a core parser returning a QsExpressionKind, parses it as term an builds a QsExpression.
/// In particular, takes care of the whitespace management and determines a suitable range for the expression.
let private asExpression core = 
    term core |>> QsExpression.New

let private buildExpression ex (range : Position * Position) = 
    (ex, range) |> QsExpression.New


// Qs literals

/// Parses a Q# pauli literal as QsExpression. 
let private pauliLiteral = 
    choice [ 
        qsPauliX.parse |>> buildExpression (PauliX |> PauliLiteral)
        qsPauliY.parse |>> buildExpression (PauliY |> PauliLiteral)
        qsPauliZ.parse |>> buildExpression (PauliZ |> PauliLiteral)
        qsPauliI.parse |>> buildExpression (PauliI |> PauliLiteral)
    ]

/// Parses a Q# result literal as QsExpression. 
let private resultLiteral = 
    choice [
        qsZero.parse |>> buildExpression (Zero |> ResultLiteral)
        qsOne.parse  |>> buildExpression (One  |> ResultLiteral)
    ]

/// Parses a Q# boolean literal as QsExpression. 
let private boolLiteral = 
    choice [
        qsTrue.parse  |>> buildExpression (true  |> BoolLiteral)
        qsFalse.parse |>> buildExpression (false |> BoolLiteral)
    ]

/// Parses a Q# int or double literal as QsExpression. 
<<<<<<< HEAD
let internal numericLiteral =
=======
let private numericLiteral =
>>>>>>> b25d0470
    let verifyAndBuild (nl : NumberLiteral, range) = 
        let format = 
            if   nl.IsBinary      then 2
            elif nl.IsOctal       then 8 
            elif nl.IsDecimal     then 10 
            elif nl.IsHexadecimal then 16
            else 0
        let str = 
            let trimmed = nl.String.TrimStart '+'
            if format = 10 || format = 0 then trimmed else trimmed.Substring 2 |> sprintf "0%s" // leading 0 is required to keep numbers positive
        let isInt    = nl.IsInteger     && format <> 0                  && nl.SuffixLength = 0 // any format is fine here
        let isBigInt = nl.IsInteger     && (format = 10 || format = 16) && nl.SuffixLength = 1 && System.Char.ToUpperInvariant(nl.SuffixChar1) = 'L'
        let isDouble = not nl.IsInteger && format = 10                  && nl.SuffixLength = 0 
        let returnWithRange kind = preturn (kind, range)
        try if isInt then 
                let value = System.Convert.ToUInt64 (str, format) // convert to uint64 to allow proper handling of Int64.MinValue
                if value = uint64(-System.Int64.MinValue) then System.Int64.MinValue |> IntLiteral |> preturn |> asExpression >>= (NEG >> returnWithRange)
                elif value > (uint64)System.Int64.MaxValue then // needs to be after the first check above
                    buildError (preturn range) ErrorCode.IntOverflow >>. returnWithRange ((int64)value |> IntLiteral)                
                else (int64)value |> IntLiteral |> returnWithRange
            elif isBigInt then 
                if format = 16 then BigInteger.Parse(str, NumberStyles.AllowHexSpecifier, CultureInfo.InvariantCulture) |> BigIntLiteral |> returnWithRange
                else BigInteger.Parse (nl.String, CultureInfo.InvariantCulture) |> BigIntLiteral |> returnWithRange
            elif isDouble then 
                try System.Convert.ToDouble (nl.String, CultureInfo.InvariantCulture) |> DoubleLiteral |> returnWithRange
                with | :? System.OverflowException -> buildError (preturn range) ErrorCode.DoubleOverflow >>. returnWithRange (System.Double.NaN |> DoubleLiteral)
            else fail "invalid number format"
        with | _ -> fail "failed to initialize number literal"         
    let format =  // not allowed are: infinity, NaN
        NumberLiteralOptions.AllowPlusSign + // minus signs are processed by the corresponding unary operator
        NumberLiteralOptions.AllowBinary + NumberLiteralOptions.AllowOctal + NumberLiteralOptions.AllowHexadecimal +
        NumberLiteralOptions.AllowExponent + NumberLiteralOptions.AllowFraction + NumberLiteralOptions.AllowFractionWOIntegerPart + 
        NumberLiteralOptions.AllowSuffix
    let literal =
        // Unfortunately, dealing with the range operator makes the whole thing a bit of a mess. 
        // If we parse a double ending in . we need to check if it might belong to a range operator and if it does, 
        // re-parse making sure to not process fractions ...
        let number omitFraction = 
            numberLiteral (if omitFraction then format - NumberLiteralOptions.AllowFraction else format) "number literal" >>= fun nl -> 
                if nl.String.Chars(nl.String.Length-1) <> '.' then preturn nl 
                else notFollowedBy (pchar '.') >>. preturn nl
        // note that on a first pass, all options *need* to be parsed together -> don't split into double and int!!
        attempt (number false) <|> attempt (number true) 
    term literal >>= verifyAndBuild |>> fun (exKind, range) -> range |> buildExpression exKind

/// Parses a Q# string literal as QsExpression. 
/// Handles both interpolates and non-interpolated strings.
let internal stringLiteral =
    let strExpr = getStringContent (expectedExpr eof) |>> fun (str, items) -> 
        StringLiteral (str |> NonNullable<string>.New, items.ToImmutableArray()) 
    attempt strExpr |> asExpression

/// Parses an identifier (qualified or unqualified symbol) as QsExpression.
/// Uses multiSegmentSymbol to raise suitable errors if a symbol-like expression cannot be used as identifier.
/// Q# identifiers support modifications - 
/// i.e. they can be preceded by functor application directives, and followed by unwrap application directives. 
let private identifier =
    let typeArgs = 
        let withinAngleBrackets inner = term lAngle >>. inner .>> term rAngle // NOTE: we can't use angleBrackets here, due to < and > being used as operators within expressions!!
        let typeArgs = 
            let typeArg = missingType <|> qsType // missing needs to be first
            let typeList = sepBy typeArg (comma .>>? followedBy typeArg) .>> warnOnComma |>> fun x -> x.ToImmutableArray()
            attempt typeList
        withinAngleBrackets typeArgs <|> (withinAngleBrackets emptySpace >>% ImmutableArray.Empty)
    let identifierName = multiSegmentSymbol ErrorCode.InvalidIdentifierName |>> asQualifiedSymbol 
    identifierName .>>. opt (attempt typeArgs) 
    |>> fun (sym, tArgs) -> sym.Symbol |> function 
        | InvalidSymbol -> unknownExpr
        | _ -> ((sym, tArgs |> function | Some args -> Value args | None -> Null) |> Identifier, sym.Range) |> QsExpression.New
    |> withModifiers


// composite expressions

/// Parser used to generate an ExpectingComma error if bracket content is not comma separated as expected. 
/// Parses the given lbracket followed by an expression, and if this succeeds raises an ExpectingComma error. 
/// Finally advances to the given rbracket (skipping matching brackets as blocks) or the end of the input stream, 
/// consuming the rbracket if such a bracket exists.
/// Fails without consuming input if the parser fails. 
let private bracketDefinedCommaSepExpr (lbracket, rbracket) = // used for arrays and tuples
    let invalidSeparator = eof >>% "" <|> pstring "."
    let upToSeparator = bracket lbracket >>. expr .>> (buildError (term invalidSeparator |>> snd) ErrorCode.ExpectingComma >>% unknownExpr)
    let grabRest = advanceTo (eof >>% "" <|> rbracket) .>> opt (bracket rbracket)
    attempt (upToSeparator .>> grabRest)

/// Parses an arity-1 tuple expression ("parenthesis expression") containing the given tuple item, 
/// and returns the item as Q# value tuple containing a single item.
/// Raises a MissingExpression error if empty tuple brackets exist at the current position.
/// If tuple brackets exist but the given item parser fails within these brackets, raises an InvalidExpression error. 
/// If the item parser succeeds within tuple brackets, but does not consume the entire content within the brackets, 
/// generates an ExcessContinuation error for the remaining content. 
/// Q# arity-1 tuples support modifications, since they are equivalent to their content - 
/// i.e. they can be preceded by functor application directives, and followed by unwrap application directives. 
let private tupledItem item =
    let invalid = checkForInvalid isTupleContinuation ErrorCode.InvalidExpression >>% unknownExpr // fails if isTupleContinuation succeeds
    let expectedItem = expected item ErrorCode.InvalidExpression ErrorCode.MissingExpression unknownExpr isTupleContinuation
    let content = expectedItem |> withExcessContinuation isTupleContinuation <|> invalid .>> warnOnComma 
    tupleBrackets content |>> (fun (item, range) -> (ImmutableArray.Create item |> ValueTuple, range) |> QsExpression.New )
    |> withModifiers

/// Given an array of QsExpressions and a tuple with start and end position, builds a Q# ValueTuple as QsExpression.
let internal buildTupleExpr (items, range : Position * Position) = 
    (ValueTuple items, range) |> QsExpression.New

/// Parses a Q# value tuple as QsExpression using the given item parser to process tuple items.
/// Uses buildTuple to generate suitable errors for invalid or missing expressions within the tuple. 
let private valueTuple item = // allows something like (a,(),b)
    let invalid = buildError (skipInvalidUntil qsFragmentHeader) ErrorCode.InvalidValueTuple >>% unknownExpr // used for processing e.g. (,)
    let validTuple = buildTuple item buildTupleExpr ErrorCode.InvalidExpression ErrorCode.MissingExpression unknownExpr
    tupledItem item <|> validTuple <|> (tupleBrackets invalid |>> fst) <|> bracketDefinedCommaSepExpr (lTuple, rTuple)

/// Parses a Q# value array as QsExpression.
/// Uses commaSep1 to generate suitable errors for invalid or missing expressions within the array. 
let private valueArray = // this disallows []
    let content = 
        let items = commaSep1 expr ErrorCode.InvalidExpression ErrorCode.MissingExpression unknownExpr eof |>> ValueArray
        expected items ErrorCode.InvalidValueArray ErrorCode.EmptyValueArray InvalidExpr eof // adapt error message if [] are allowed
    arrayBrackets content |>> QsExpression.New <|> bracketDefinedCommaSepExpr (lArray, rArray)

/// Parses a Q# array declaration as QsExpression.
/// Raises an InvalidContructorExpression if the array declaration keyword is not followed by a valid array constructor, 
/// and advances to the next whitespace character or QsFragmentHeader.
let private newArray =
    let body = expectedQsType (lArray >>% ()) .>>. (arrayBrackets (expectedExpr eof) |>> fst) |>> NewArray
    let invalid = checkForInvalid (qsFragmentHeader >>% "" <|> (nextCharSatisfies Text.IsWhitespace >>. emptySpace)) ErrorCode.InvalidConstructorExpression >>% unknownExpr
    arrayDecl.parse >>. (term body |>> QsExpression.New <|> (term invalid |>> fst))

/// used to temporarily store item accessors for both array item and named item access expressions
type private ItemAccessor = 
| ArrayItemAccessor of QsExpression * (Position * Position)
| NamedItemAccessor of QsSymbol

/// Parses a Q# ArrayItem as QsExpression.
/// Q# array item expressions support modifications - 
/// i.e. they can be preceded by functor application directives, and followed by unwrap application directives. 
/// Note that this parser has a dependency on the identifier, tupleItem expr, and valueArray parsers - 
/// meaning they process the left-most part of the array item expression and thus need to be evaluated *after* the arrayItemExpr parser. 
let private itemAccessExpr = 
    let rec applyAccessors (ex : QsExpression, item) = 
        match item with
        | [] -> ex
        | ArrayItemAccessor (idx, range) :: tail -> 
            let arrItemEx = buildCombinedExpr (ArrayItem (ex, idx)) (ex.Range, range |> QsPositionInfo.Range)
            applyAccessors (arrItemEx, tail)
        | NamedItemAccessor sym :: tail -> 
            let namedItemEx = buildCombinedExpr (NamedItem (ex, sym)) (ex.Range, sym.Range)
            applyAccessors (namedItemEx, tail)
    let accessor = 
        let missingEx pos = (MissingExpr, (pos, pos)) |> QsExpression.New
        let openRange = pstring qsOpenRangeOp.op |> term
        let fullyOpenRange = openRange |>> snd .>>? followedBy eof |>> fun (p1, p2) -> 
            let lhs, rhs = missingEx p1, missingEx p2
            buildCombinedExpr (RangeLiteral (lhs, rhs)) (lhs.Range, rhs.Range)
        let closedOrHalfOpenRange = 
            let skipToTailingRangeOrEnd = followedBy (opt openRange >>? eof) |> manyCharsTill anyChar
            let slicingExpr state = (opt openRange .>>. expectedExpr eof |> runOnSubstream state) .>>. opt openRange 
            getCharStreamState >>= fun state -> skipToTailingRangeOrEnd >>. slicingExpr state
            |>> fun ((pre, core : QsExpression), post) -> 
                let applyPost ex = post |> function 
                    | None -> ex
                    | Some (_, (rstart, rend)) -> buildCombinedExpr (RangeLiteral (ex, missingEx rend)) (ex.Range, QsPositionInfo.Range (rstart, rend))
                match pre with
                // we potentially need to re-construct the expression following the open range operator
                // to get the correct behavior (in terms of associativity and precedence)
                | Some (_, (lstart, lend)) -> 
                    let combineWith right left = buildCombinedExpr (RangeLiteral (left, right)) (left.Range, right.Range)
                    match core.Expression with
                    // range literals are the only expressions that need to be re-constructed, since only copy-and-update expressions have lower precedence, 
                    // but there is no way to get a correct slicing expression when ex is a copy-and-update expression unless there are parentheses around it. 
                    | RangeLiteral (lex, rex) -> buildCombinedExpr (RangeLiteral (missingEx lend, lex)) (QsPositionInfo.Range (lstart, lend), lex.Range) |> combineWith rex 
                    | _ -> missingEx lend |> combineWith core |> applyPost
                | None -> core |> applyPost
        let arrayItemAccess = arrayBrackets (fullyOpenRange <|> closedOrHalfOpenRange) |>> ArrayItemAccessor
        let namedItemAccess = term (pstring qsNamedItemCombinator.op) >>. symbolLike ErrorCode.ExpectingUnqualifiedSymbol |>> NamedItemAccessor
        arrayItemAccess <|> namedItemAccess
    let arrItem = 
        // ideally, this would also "depend" on callLikeExpression and arrayItemExpr (i.e. try them as an lhs expression)
        // but that requires handling the cyclic dependency ...
        (identifier <|> tupledItem expr <|> valueArray) .>>. many1 accessor // allowing new Int[1][2] (i.e. array items on the lhs) would just be confusing
    attempt arrItem |>> applyAccessors
    |> withModifiers

/// Parses a Q# argument tuple - i.e. an expression tuple that may contain Missing expressions.
/// If the parsed argument tuple is not a unit value, 
/// uses buildTuple to generate a MissingArgument error if a tuple item is missing, or an InvalidArgument error for invalid items. 
let private argumentTuple = 
    let tupleArg = buildTuple argument buildTupleExpr ErrorCode.InvalidArgument ErrorCode.MissingArgument unknownExpr
    unitValue <|> tupleArg

/// Parses a Q# call-like expression as QsExpression.
/// This includes operation and function calls, user defined type constructor calls, and partial applications.
/// Expects tuple brackets around the argument even if the argument consists of a single tuple item. 
/// Note that this parser has a dependency on the arrayItemExpr, identifier, and tupleItem expr parsers - 
/// meaning they process the left-most part of the call-like expression and thus need to be evaluated *after* the callLikeExpr parser. 
let internal callLikeExpr = 
    attempt ((itemAccessExpr <|> identifier <|> tupledItem expr) .>>. argumentTuple) // identifier needs to come *after* arrayItemExpr
    |>> fun (callable, arg) -> applyBinary CallLikeExpression () callable arg


// processing terms of operator precedence parsers

let private termParser tupleExpr = 
    choice [
        // IMPORTANT: any parser here needs to be wrapped in a term parser, such that whitespace is processed properly. 
        attempt unitValue        
        attempt newArray         
        attempt callLikeExpr     
        attempt itemAccessExpr // needs to be after callLikeExpr
        attempt valueArray // needs to be after arryItemExpr
        attempt tupleExpr // needs to be after unitValue, arrayItemExpr, and callLikeExpr
        attempt pauliLiteral     
        attempt resultLiteral    
        attempt numericLiteral   
        attempt boolLiteral      
        attempt stringLiteral    
        attempt identifier // needs to be at the very end
    ]

qsExpression.TermParser <- termParser (valueTuple expr)
qsArgument.TermParser <- missingExpr <|> termParser (valueTuple argument) // missing needs to be first


<|MERGE_RESOLUTION|>--- conflicted
+++ resolved
@@ -163,11 +163,7 @@
     ]
 
 /// Parses a Q# int or double literal as QsExpression. 
-<<<<<<< HEAD
 let internal numericLiteral =
-=======
-let private numericLiteral =
->>>>>>> b25d0470
     let verifyAndBuild (nl : NumberLiteral, range) = 
         let format = 
             if   nl.IsBinary      then 2
