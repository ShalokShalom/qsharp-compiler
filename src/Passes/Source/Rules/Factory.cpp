--- conflicted
+++ resolved
@@ -39,16 +39,6 @@
             disableStringSupport();
         }
 
-<<<<<<< HEAD
-        if (config.optimiseBranchQuatumOne())
-        {
-            optimiseBranchQuatumOne();
-        }
-
-        if (config.optimiseBranchQuatumZero())
-        {
-            optimiseBranchQuatumZero();
-=======
         if (config.optimiseBranchQuantumOne())
         {
             optimiseBranchQuantumOne();
@@ -57,7 +47,6 @@
         if (config.optimiseBranchQuantumZero())
         {
             optimiseBranchQuantumZero();
->>>>>>> 8b426740
         }
 
         if (config.useStaticQubitArrayAllocation())
@@ -430,20 +419,12 @@
         addRule({call("__quantum__qis__m__body", "qubit"_cap = _), std::move(replace_measurement)});
     }
 
-<<<<<<< HEAD
-    void RuleFactory::optimiseBranchQuatumZero()
-=======
     void RuleFactory::optimiseBranchQuantumZero()
->>>>>>> 8b426740
     {
         // TODO(tfr): Not implemented
     }
 
-<<<<<<< HEAD
-    void RuleFactory::optimiseBranchQuatumOne()
-=======
     void RuleFactory::optimiseBranchQuantumOne()
->>>>>>> 8b426740
     {
         auto replace_branch_positive = [](Builder& builder, Value* val, Captures& cap, Replacements& replacements) {
             auto result = cap["result"];
